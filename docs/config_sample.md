This document is a reference for options available in the moonraker-telegram-bot

The descriptions in this document are formatted so that it is possible to cut-and-paste them into a printer config file. See the installation document for information on setting up the bot and setting
up an initial config file.

# Sample bot configuration

## [bot]

Configuration of the main bot parameters

```
[bot]
server: localhost
#	This is the adress, where the moonraker of the desired printer is located at. 
#	In most cases it will be 'localhost'. Alternatively, an ip:port, as in 192.168.0.19:7125 can be entered, 
#	if you are running multiple moonraker instances on the machine, or if the bot is located not on the printer itself.
bot_token: xxxxxxxxxxxxxxxxxxxxxxxxxxxxxxxxxxxxxxxxxxxxxx
#	This is the bot token, the most important part of every bot. 
#	You get it when you create a new bot. To create a new bot, you have to talk to @BotFather in telegram. 
#	The only thing you need is the token, the rest is taken care of by the chat_id.
#	Only the chat with the correct chat_id can send/receive commands to the bot.
chat_id: xxxxxxxxx
#	This is the ID of the chat, where the bot is supposed to be able to send updates to. 
#	To get the ID, after creating a new bot write something to this bot, then navigate to 
#	https://api.telegram.org/bot<bot_token>/getUpdates you will see json with information about your message, sent to the bot. 
#	Find chat_id there.
#socks_proxy: 192.168.0.22:1080
#	If needed, you can configure the bot to use a socks5 proxy. 
#user: root
#	If you have moonraker authorization enabled, you can enter the user and password here.
#	My advice is to not expose your printer to the internet, but I am not your mother.
#password: qwerty
#	The password is stored in plain text.
#light_device: leds
#	This is the power device in moonraker, to which the lights of the printer/chamber are connected to.
#	If you do not have lights/have no need to cycle them, skip this parameter.
#	Default is to omit this.
#power_device: power
#	This is the power device in moonraker, to which the power of the printer slave boards are connected to.
#	A typical usage scenario is to shutdown power to the MCUs, but not to disable the host on which klipper is running.
#	If you do not have such a setup, skip this.
#	Default is to omit this.
#debug: true
#	This enables extensive logging. Only use it for debugging/troubleshooting.
#	Default is to omit this/false.
#log_path: /tmp
#	You can change the path for the logfiles. The default behaviour is to place them under /tmp.
#	On a typical installation this would mean, that logs get cleared on a reboot.
#	You can choose another location, if needed.
#eta_source: slicer
#	You can choose, which value to use for remaining time estimation.
#	Values avaliable: slicer, file
#	Default value is slicer.
#sensors: mcu, ..., ...
#	You can add temperature sensors, like the "mcu" sensor to be displayed in the status message. 
#	Simply enter the names from your klipper config, separated by commas.
#	Default is not to display any additional temperature sensors.
#heaters: extruder, heater_bed
#	You can add heaters, like the extruder, or the bed to be displayed in the status message. 
#	Simply enter the names from your klipper config, separated by commas.
#	Default is not to display any additional heaters. 
```

## [camera]

This section is responsible for the different webcam/webstream parameters.

```
[camera]
host: http://localhost:8080/?action=stream
#	This is the adress, where the desired webcam/webstream is located at. Enter this the same way you enter it in 
#	your printers web interface/your player. If you can stream it, the bot supports it, native h264 streams,
#	for example a vlc stream from a runcam webcam is absolutely possible. Do not feel contstrained by mjpeg streams.
#fps: 30
#	If you want to use the "/video" button/command, you should set the camera fps. Not set by default.
#flipVertically: false
#	You can flip the camera image vertically, if needed. Disabled by default. Set to true if needed.
#flipHorizontally: false
#	You can flip the camera image horizontally, if needed. Disabled by default. Set to true if needed.
#rotate: 90_cw
#	You can rotate the camera image, if needed. Disabled by default.
#	Allowed values: 90_cw, 90_ccw, 180. default is empty, so no rotation performed
#fourcc: x264
#	You can change the opencv VideoWriter fourcc codec. The default value is 'x264'.
# 	An alternative is mp4v for playback on specific apple devices, or if the machine which is going to do
#	the encoding is very weak.
#threads: 2 
#	You may limit the threads used for image processing. Default value is calculalated, (os.cpu_count() / 2)
#videoDuration: 125
#	This is the length in seconds of the video, which is sent when requested with /video command. 
#	Default length of a video is 5 seconds
#light_control_timeout: 2
#	When the bot toggles lights to take a picture, or record a video, most cameras need a couple of seconds to adjust to 
#	the transition between full darkness and full brightness. This option tells the bot to wait n seconds, before
#	taking the picture, recording a video, doing timelapse photos. The default is not to use a delay.
#picture_quality: low
#	This parameter controls the picture quality the bot uses for status and timelapse purposes. 
#	Valid parameters are "low", "high". Low uses jpeg with quality set to 80, high uses losless webp.
#	Default is "high"
```

## [progress_notification]

This section is responsible for the notification on printing progress updates. This entire section is optional.
You can override these parameters with [runtime settings](interacting_with_klipper.md#Runtime lapse and notification setting)

```
#[progress_notification]
#percent: 5
#	This is an interval in percent, when a notification with a picture is sent to the chat.
#	When set to 5, notifications are sent at 5%, 10%, 15%, etc.
#	When set to 3, notifications are sent at 3%, 6%, 9%, etc.
#	The default is not to send notifications based on print percentage.
#height: 5
#	This is an interval in mm, when a notification with a picture is sent to the chat.
#	When set to 5, notifications are sent at 5mm, 10mm, 15mm, etc, print height.
#	When set to 3, notifications are sent at 3mm, 6mm, 9mm, etc, print height
#	The default is not to send notifications based on print height.
#time: 600
#	This is an interval in seconds, when a notification with a picture is sent to the chat.
#	When set to 600, notifications are sent at 600 seconds, 1200 seconds, 1800 seconds, etc, print time.
#	When set to 100, notifications are sent at 100 seconds, 200 seconds, 300 seconds, etc, print time.
#	The default is not to send notifications based on time.
#	This type of notifications continues, even when the print is paused. So if your printer triggers a pause, for example 
#	caused by filament runout, you will still get notifications regularly, until the print is completed/canceled.  
#groups: group_id_1, group_id_2
#	When running multiple printers/a farm, you may want to aggregate all notifications from all printers in a group.
#	You can enter group IDs here, to which notifications will be sent. No control from a group is possible.
#	Only notifications are sent.
```

## [timelapse]

This section is responsible for timelapse creation as well as file location for timelapse processing. This entire section is optional.
You can override these parameters with [runtime settings](interacting_with_klipper.md#Runtime lapse and notification setting)

```
[timelapse]
#basedir: /tmp/timelapse
#	This sets the folder, where to save timelapse pictures and the resulting video. 
#	Default is '/tmp/timelapse', but you can set it to any catalog, which the bot 
#	has rights to write to. Might be useful for saving the sd cards life by writing to external storage.
#copy_finished_timelapse_dir: /home/pi/timelapse/finished
#	This sets the folder, to which finished timelapses get copied to. 
#	The default behaviour is not to copy it anywhere. This might be useful, if you want to keep only the videos, 
#	but clean up the pictures, or if you want to upload the videos to some network location.
#cleanup: true
#	Should the bot clean the catalog with pictures and video after the successful sending to the telegram chat.
#	Default is true. You might want to set it to false, if you intend on using the pictures later.
#height: 0.2
#	The bot can take timelapse pictures based on the z axis height. The default is not to take pictures based on height.
#	Your layer height should be a multiple/equal to this number.
#time: 5
#	The bot can take timelapse pictures based on time intervals in seconds. 
#	The default is not to take pictures based on time intervals.
#target_fps: 15  
#	This is the target fps of the created video. The larger this number, the "faster" the timelapse will be.
#	15 fps equals 15 images per second lapsing. The default is 15 fps.
#min_lapse_duration: 5
#	On short prints, or with limited lapse pictures available, the lapse often gets to short to meaningfully display
#	the printing progress. You can specify the desired minimum duration of the created timelapse 
#	(not including last_frame_duration). This means, that the fps will get reduced, if the lapse is shorter than this time.
#	The default is to omit this. 
#max_lapse_duration: 5
#	Similar to min_lapse_duration, if your lapse video gets too long to watch, you can specify a desired time, which
#	should not be exceeded. This means, that the fps will get increased, if the lapse is going to be longer than this time.
#	The default is to omit this. 
#last_frame_duration: 5
#	This allows you to prevent the timelapse video from ending too abruptly. You can choose a duration for which 
#	to loop the last picture taken.
#	Default is 5 seconds. 
#after_lapse_gcode: /mysuper_macro
#	You can run a macro after the bot completes building the timelapse
#send_finished_lapse: true
#	If you want to build the lapse, but do not want to send it, set this to false. Defaul is true.
#manual_mode: false
#	Ff True, only commands from gcode will manage timelapse.
#	Default is false.
```

## [telegram_ui]

This section is responsible for different ui settings of the bot in telegram. More configuration options will be available in the future. This entire section is optional.

```
[telegram_ui]
#status_single_message: true
#	This lets you revert to old multiple-message notification.
#hidden_methods: /bot_restart
#	This allows you to hide unused buttons from your bots keyboard. A good example is the bot_restart command - 
#	after you are finished configuring everything, you propably don't need the command as a key on the keyboard.
#	This does not disable the command - you can still run the command by typing it into the chat
#custom_buttons: /my_super_button, /my_second_button
#	This allows you to add your own custom macros to the bot's keyboard. The macro listed in this section
#	should be defined in klipper config files, in UPPERCASE. Maximum macro name length is 54 chars.
#	Useful to add a button for a filament change, for homing, for axis movement, etc.
#require_confirmation_macro: false
#	This flag makes the bot confirm, if you want to run a macro, similar to the check which happens 
#	with the "/shutdown" command.
#silent_progress: false
#	Sends the progress message (%/mm if configured) without an alert. You still get a "red" notification, 
#	but it does not have sound or vibration.
#	Sadly the bot API does not permit sending "grey" completely silent messages. There is no way to work around that. 
#	Default is false.
#silent_commands: false
#	Sends all other messages (for example the emergency stop confirmation) without an alert.You still get a "red" notification, 
#	but it does not have sound or vibration.
#	Sadly the bot API does not permit sending "grey" completely silent messages. There is no way to work around that. 
#	Default is false.
#silent_status: false
#	Sendsthe status message (printer status) without an alert. You still get a "red" notification, 
#	but it does not have sound or vibration.
#	Sadly the bot API does not permit sending "grey" completely silent messages. There is no way to work around that. 
#	Default is false.
<<<<<<< HEAD
#include_macros_in_command_list: true
#	This enables in-chat autocomplete for macros. 
#	Default is true. 
#disabled_macros: macro1, macro2
# 	If you have macros displayed in the auto-complete list, you may want to hide specific ones.
#	Default is not to hide any macros.
#show_hidden_macros: false
#	You can decide to show service macros prefaced with a "_" in the autocomplete list.
#	Default is to hide and not autocomplete these macros.
=======
#status_single_message: false
#	Default is true.
#message_parts: progress, height, filament_length
# Default: progress, height, filament_length, filament_weight, printing_duration, eta, finish_time, power_devices, display_status, manual_status
>>>>>>> ff6b5172
```<|MERGE_RESOLUTION|>--- conflicted
+++ resolved
@@ -213,7 +213,6 @@
 #	but it does not have sound or vibration.
 #	Sadly the bot API does not permit sending "grey" completely silent messages. There is no way to work around that. 
 #	Default is false.
-<<<<<<< HEAD
 #include_macros_in_command_list: true
 #	This enables in-chat autocomplete for macros. 
 #	Default is true. 
@@ -223,10 +222,6 @@
 #show_hidden_macros: false
 #	You can decide to show service macros prefaced with a "_" in the autocomplete list.
 #	Default is to hide and not autocomplete these macros.
-=======
-#status_single_message: false
-#	Default is true.
 #message_parts: progress, height, filament_length
 # Default: progress, height, filament_length, filament_weight, printing_duration, eta, finish_time, power_devices, display_status, manual_status
->>>>>>> ff6b5172
 ```