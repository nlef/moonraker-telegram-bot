from functools import wraps
import logging
import random
import ssl
import time

from apscheduler.schedulers.base import BaseScheduler  # type: ignore
import orjson
from websockets.asyncio.client import ClientConnection, connect
from websockets.protocol import State

from configuration import ConfigWrapper
from klippy import Klippy
from notifications import Notifier
from timelapse import Timelapse

logger = logging.getLogger(__name__)


def websocket_alive(func):
    @wraps(func)
    def wrapper(self, *args, **kwargs):
        if self.websocket is None:
            logger.warning("Websocket call `%s` on non initialized ws", func.__name__)
            return None
        else:
            return func(self, *args, **kwargs)

    return wrapper


class WebSocketHelper:
    def __init__(
        self,
        config: ConfigWrapper,
        klippy: Klippy,
        notifier: Notifier,
        timelapse: Timelapse,
        scheduler: BaseScheduler,
        logging_handler: logging.Handler,
    ):
        self._host: str = config.bot_config.host
        self._port = config.bot_config.port
        self._protocol: str = "wss" if config.bot_config.ssl else "ws"
<<<<<<< HEAD
        self._ssl_opt: Dict = {} if config.bot_config.ssl_verify else {"cert_reqs": ssl.CERT_NONE, "check_hostname": False}
=======
        self._ssl_context = ssl.create_default_context() if config.bot_config.ssl else None
        if config.bot_config.ssl_validate is False and self._ssl_context is not None:
            self._ssl_context.verify_mode = ssl.CERT_NONE
            self._ssl_context.check_hostname = False

>>>>>>> 8d06a7a5
        self._klippy: Klippy = klippy
        self._notifier: Notifier = notifier
        self._timelapse: Timelapse = timelapse
        self._scheduler: BaseScheduler = scheduler
        self._log_parser: bool = config.bot_config.log_parser

        self._ws: ClientConnection

        if config.bot_config.debug:
            logger.setLevel(logging.DEBUG)
        if logging_handler:
            logger.addHandler(logging_handler)

<<<<<<< HEAD
        # # Todo: add port + protocol + ssl_verify
        # self.websocket = websocket.WebSocketApp(
        #     f"{self._protocol}://{self._host}:{self._port}/websocket{self._klippy.one_shot_token}",
        #     on_message=self.websocket_to_message,
        #     on_open=self.on_open,
        #     on_error=self.on_error,
        #     on_close=self.on_close,
        # )

    # @staticmethod
    # def on_close(_, close_status_code, close_msg):
    #     logger.info("WebSocket closed")
    #     if close_status_code or close_msg:
    #         logger.error("WebSocket close status code: %s", str(close_status_code))
    #         logger.error("WebSocket close message: %s", str(close_msg))
    #
    # @staticmethod
    # def on_error(_, error):
    #     logger.error(error)
=======
    @staticmethod
    def on_error(error):
        logger.error(error)
>>>>>>> 8d06a7a5

    @property
    def _my_id(self) -> int:
        return random.randint(0, 300000)

    async def subscribe(self):
        subscribe_objects = {
            "print_stats": None,
            "display_status": None,
            "toolhead": ["position"],
            "gcode_move": ["position", "gcode_position"],
            "virtual_sdcard": ["progress"],
        }

        sensors = self._klippy.prepare_sens_dict_subscribe()
        if sensors:
            subscribe_objects.update(sensors)

        await self._ws.send(
            orjson.dumps(
                {
                    "jsonrpc": "2.0",
                    "method": "printer.objects.subscribe",
                    "params": {"objects": subscribe_objects},
                    "id": self._my_id,
                }
            )
        )

    async def on_open(self):
        await self._ws.send(orjson.dumps({"jsonrpc": "2.0", "method": "printer.info", "id": self._my_id}))
        await self._ws.send(orjson.dumps({"jsonrpc": "2.0", "method": "machine.device_power.devices", "id": self._my_id}))

    async def reshedule(self):
        if not self._klippy.connected and self._ws.state is State.OPEN:
            await self.on_open()

    async def stop_all(self):
        self._klippy.stop_all()
        await self._notifier.stop_all()
        self._timelapse.stop_all()

    async def status_response(self, status_resp):
        if "print_stats" in status_resp:
            print_stats = status_resp["print_stats"]
            if print_stats["state"] in ["printing", "paused"]:
                self._klippy.printing = True
                await self._klippy.set_printing_filename(print_stats["filename"])
                self._klippy.printing_duration = print_stats["print_duration"]
                self._klippy.filament_used = print_stats["filament_used"]
                # Todo: maybe get print start time and set start interval for job?
                self._notifier.add_notifier_timer()
                if not self._timelapse.manual_mode:
                    self._timelapse.is_running = True
                    # TOdo: manual timelapse start check?

            # Fixme: some logic error with states for klippy.paused and printing
            if print_stats["state"] == "printing":
                self._klippy.paused = False
                if not self._timelapse.manual_mode:
                    self._timelapse.paused = False
            if print_stats["state"] == "paused":
                self._klippy.paused = True
                if not self._timelapse.manual_mode:
                    self._timelapse.paused = True
        if "display_status" in status_resp:
            self._notifier.m117_status = status_resp["display_status"]["message"]
            self._klippy.printing_progress = status_resp["display_status"]["progress"]
        if "virtual_sdcard" in status_resp:
            self._klippy.vsd_progress = status_resp["virtual_sdcard"]["progress"]

        self.parse_sensors(status_resp)

    async def notify_gcode_reponse(self, message_params):
        if self._timelapse.manual_mode:
            if "timelapse start" in message_params:
                if not self._klippy.printing_filename:
                    await self._klippy.get_status()
                self._timelapse.clean()
                self._timelapse.is_running = True

            if "timelapse stop" in message_params:
                self._timelapse.is_running = False
            if "timelapse pause" in message_params:
                self._timelapse.paused = True
            if "timelapse resume" in message_params:
                self._timelapse.paused = False
            if "timelapse create" in message_params:
                self._timelapse.send_timelapse()
        if "timelapse photo_and_gcode" in message_params:
            self._timelapse.take_lapse_photo(manually=True, gcode=True)
        if "timelapse photo" in message_params:
            self._timelapse.take_lapse_photo(manually=True)

        message_params_loc = message_params[0]
        if message_params_loc.startswith("tgnotify "):
            self._notifier.send_notification(message_params_loc[9:])
        if message_params_loc.startswith("tgnotify_photo "):
            self._notifier.send_notification_with_photo(message_params_loc[15:])
        if message_params_loc.startswith("tgalarm "):
            self._notifier.send_error(message_params_loc[8:])
        if message_params_loc.startswith("tgalarm_photo "):
            self._notifier.send_error_with_photo(message_params_loc[14:])
        if message_params_loc.startswith("tgnotify_status "):
            self._notifier.tgnotify_status = message_params_loc[16:]

        if message_params_loc.startswith("set_timelapse_params "):
            await self._timelapse.parse_timelapse_params(message_params_loc)
        if message_params_loc.startswith("set_notify_params "):
            await self._notifier.parse_notification_params(message_params_loc)
        if message_params_loc.startswith("tgcustom_keyboard "):
            await self._notifier.send_custom_inline_keyboard(message_params_loc)

        if message_params_loc.startswith("tg_send_image"):
            self._notifier.send_image(message_params_loc)
        if message_params_loc.startswith("tg_send_video"):
            self._notifier.send_video(message_params_loc)
        if message_params_loc.startswith("tg_send_document"):
            self._notifier.send_document(message_params_loc)

    async def notify_status_update(self, message_params):
        message_params_loc = message_params[0]
        if "display_status" in message_params_loc:
            if "message" in message_params_loc["display_status"]:
                self._notifier.m117_status = message_params_loc["display_status"]["message"]
            if "progress" in message_params_loc["display_status"]:
                self._klippy.printing_progress = message_params_loc["display_status"]["progress"]
                self._notifier.schedule_notification(progress=int(message_params_loc["display_status"]["progress"] * 100))

        if "toolhead" in message_params_loc and "position" in message_params_loc["toolhead"]:
            # position_z = json_message["params"][0]['toolhead']['position'][2]
            pass
        if "gcode_move" in message_params_loc and "gcode_position" in message_params_loc["gcode_move"]:
            position_z = message_params_loc["gcode_move"]["gcode_position"][2]
            self._klippy.printing_height = position_z
            self._notifier.schedule_notification(position_z=int(position_z))
            self._timelapse.take_lapse_photo(position_z)

        if "virtual_sdcard" in message_params_loc and "progress" in message_params_loc["virtual_sdcard"]:
            self._klippy.vsd_progress = message_params_loc["virtual_sdcard"]["progress"]

        if "print_stats" in message_params_loc:
            await self.parse_print_stats(message_params)

        self.parse_sensors(message_params_loc)

    def parse_sensors(self, message_parts_loc):
        for sens in [key for key in message_parts_loc if key.startswith("temperature_sensor")]:
            self._klippy.update_sensor(sens.replace("temperature_sensor ", ""), message_parts_loc[sens])

        for fan in [
            key for key in message_parts_loc if key.startswith("heater_fan") or key == "fan" or key.startswith("controller_fan") or key.startswith("temperature_fan") or key.startswith("fan_generic")
        ]:
            self._klippy.update_sensor(
                fan.replace("heater_fan ", "").replace("controller_fan ", "").replace("temperature_fan ", "").replace("fan_generic ", ""),
                message_parts_loc[fan],
            )

        for heater in [key for key in message_parts_loc if key.startswith("extruder") or key.startswith("heater_bed") or key.startswith("heater_generic")]:
            self._klippy.update_sensor(
                heater.replace("extruder ", "").replace("heater_bed ", "").replace("heater_generic ", ""),
                message_parts_loc[heater],
            )

    async def parse_print_stats(self, message_params):
        state = ""
        print_stats_loc = message_params[0]["print_stats"]
        # Fixme:  maybe do not parse without state? history data may not be avaliable
        # Message with filename will be sent before printing is started
        if "filename" in print_stats_loc:
            await self._klippy.set_printing_filename(print_stats_loc["filename"])
        if "filament_used" in print_stats_loc:
            self._klippy.filament_used = print_stats_loc["filament_used"]
        if "state" in print_stats_loc:
            state = print_stats_loc["state"]
        # Fixme: reset notify percent & height on finish/cancel/start
        if "print_duration" in print_stats_loc:
            self._klippy.printing_duration = print_stats_loc["print_duration"]
        if state == "printing":
            self._klippy.paused = False
            if not self._klippy.printing:
                self._klippy.printing = True
                await self._notifier.reset_notifications()
                self._notifier.add_notifier_timer()
                if not self._klippy.printing_filename:
                    await self._klippy.get_status()
                if not self._timelapse.manual_mode:
                    self._timelapse.clean()
                    self._timelapse.is_running = True
                self._notifier.send_print_start_info()

            if not self._timelapse.manual_mode:
                self._timelapse.paused = False
        elif state == "paused":
            self._klippy.paused = True
            if not self._timelapse.manual_mode:
                self._timelapse.paused = True
        # Todo: cleanup timelapse dir on cancel print!
        elif state == "complete":
            self._klippy.printing = False
            self._notifier.remove_notifier_timer()
            if not self._timelapse.manual_mode:
                self._timelapse.is_running = False
                self._timelapse.send_timelapse()
            # Fixme: add finish printing method in notifier
            self._notifier.send_print_finish()
        elif state == "error":
            self._klippy.printing = False
            self._timelapse.is_running = False
            self._notifier.remove_notifier_timer()
            error_mess = f"Printer state change error: {print_stats_loc['state']}\n"
            if "message" in print_stats_loc and print_stats_loc["message"]:
                error_mess += f"{print_stats_loc['message']}\n"
            self._notifier.send_error(error_mess, logs_upload=True)
        elif state == "standby":
            self._klippy.printing = False
            self._notifier.remove_notifier_timer()
            # Fixme: check manual mode
            self._timelapse.is_running = False
            # if not self._timelapse.manual_mode:
            # self._timelapse.send_timelapse()
            self._notifier.send_printer_status_notification(f"Printer state change: {print_stats_loc['state']} \n")
        elif state == "cancelled":
            self._klippy.paused = False
            self._klippy.printing = False
            self._timelapse.is_running = False
            self._notifier.remove_notifier_timer()
            self._timelapse.clean()
            self._notifier.send_printer_status_notification("Print cancelled")
        elif state:
            logger.error("Unknown state: %s", state)

    def power_device_state(self, device):
        device_name = device["device"]
        device_state = bool(device["status"] == "on")
        self._klippy.update_power_device(device_name, device)
        if self._klippy.psu_device and self._klippy.psu_device.name == device_name:
            self._klippy.psu_device.device_state = device_state
        if self._klippy.light_device and self._klippy.light_device.name == device_name:
            self._klippy.light_device.device_state = device_state

    async def websocket_to_message(self, ws_message):
        logger.debug(ws_message)
        json_message = orjson.loads(ws_message)

        if "error" in json_message:
            logger.warning("Error received from websocket: %s", json_message["error"])
            return

        if "id" in json_message:
            if "result" in json_message:
                message_result = json_message["result"]

                if "status" in message_result:
                    await self.status_response(message_result["status"])
                    return

                if "state" in message_result:
                    klippy_state = message_result["state"]
                    self._klippy.state = klippy_state
                    if klippy_state == "ready":
                        if self._ws.state is State.OPEN:
                            await self._klippy.set_connected(True)
                            if self._klippy.state_message:
                                self._notifier.send_error(f"Klippy changed state to {self._klippy.state}")
                                self._klippy.state_message = ""
                            await self.subscribe()
                            if self._scheduler.get_job("ws_reschedule"):
                                self._scheduler.remove_job("ws_reschedule")
                    elif klippy_state in ["error", "shutdown", "startup"]:
                        await self._klippy.set_connected(False)
                        self._scheduler.add_job(
                            self.reshedule,
                            "interval",
                            seconds=2,
                            id="ws_reschedule",
                            replace_existing=True,
                        )
                        state_message = message_result["state_message"]
                        if self._klippy.state_message != state_message and klippy_state != "startup":
                            self._klippy.state_message = state_message
                            self._notifier.send_error(f"Klippy changed state to {self._klippy.state}\n{self._klippy.state_message}", logs_upload=True)
                    else:
                        logger.error("UnKnown klippy state: %s", klippy_state)
                        await self._klippy.set_connected(False)
                        self._scheduler.add_job(
                            self.reshedule,
                            "interval",
                            seconds=2,
                            id="ws_reschedule",
                            replace_existing=True,
                        )
                    return

                if "devices" in message_result:
                    for device in message_result["devices"]:
                        self.power_device_state(device)
                    return

            if "error" in json_message:
                self._notifier.send_error(f"{json_message['error']['message']}", logs_upload=True)

        else:
            message_method = json_message["method"]
            if message_method in ["notify_klippy_shutdown", "notify_klippy_disconnected"]:
                logger.warning("klippy disconnect detected with message: %s", json_message["method"])
                await self.stop_all()
                await self._klippy.set_connected(False)
                self._scheduler.add_job(
                    self.reshedule,
                    "interval",
                    seconds=2,
                    id="ws_reschedule",
                    replace_existing=True,
                )

            if "params" not in json_message:
                return

            message_params = json_message["params"]

            if message_method == "notify_gcode_response":
                await self.notify_gcode_reponse(message_params)

            if message_method == "notify_power_changed":
                for device in message_params:
                    self.power_device_state(device)

            if message_method == "notify_status_update":
                await self.notify_status_update(message_params)

    async def manage_printing(self, command: str) -> None:
        await self._ws.send(orjson.dumps({"jsonrpc": "2.0", "method": f"printer.print.{command}", "id": self._my_id}))

    async def emergency_stop_printer(self) -> None:
        await self._ws.send(orjson.dumps({"jsonrpc": "2.0", "method": "printer.emergency_stop", "id": self._my_id}))

    async def firmware_restart_printer(self) -> None:
        await self._ws.send(orjson.dumps({"jsonrpc": "2.0", "method": "printer.firmware_restart", "id": self._my_id}))

    async def shutdown_pi_host(self) -> None:
        await self._ws.send(orjson.dumps({"jsonrpc": "2.0", "method": "machine.shutdown", "id": self._my_id}))

    async def reboot_pi_host(self) -> None:
        await self._ws.send(orjson.dumps({"jsonrpc": "2.0", "method": "machine.reboot", "id": self._my_id}))

    async def restart_system_service(self, service_name: str) -> None:
        await self._ws.send(orjson.dumps({"jsonrpc": "2.0", "method": "machine.services.restart", "params": {"service": service_name}, "id": self._my_id}))

    async def execute_ws_gcode_script(self, gcode: str) -> None:
        await self._ws.send(orjson.dumps({"jsonrpc": "2.0", "method": "printer.gcode.script", "params": {"script": gcode}, "id": self._my_id}))

    def parselog(self):
        with open("../telegram.log", encoding="utf-8") as file:
            lines = file.readlines()

        wslines = list(filter(lambda it: " - b'{" in it, lines))
        messages = list(map(lambda el: el.split(" - b'")[-1].replace("'\n", ""), wslines))

        for mes in messages:
            self.websocket_to_message(mes)
            time.sleep(0.01)
        print("lalal")

    async def run_forever_async(self):
        # Todo: use headers instead of inline token
        async for websocket in connect(
            uri=f"{self._protocol}://{self._host}:{self._port}/websocket{await self._klippy.get_one_shot_token()}",
            process_exception=self.on_error,
            open_timeout=5.0,
            ping_interval=10.0,  # as moonraker
            ping_timeout=30.0,  # as moonraker
            close_timeout=5.0,
            max_queue=1024,
            logger=logger,
            ssl=self._ssl_context,
        ):
            try:
                self._ws = websocket
                self._scheduler.add_job(self.reshedule, "interval", seconds=2, id="ws_reschedule", replace_existing=True)
                # async for message in self._ws:
                #     await self.websocket_to_message(message)

                while True:
                    res = await self._ws.recv(decode=False)
                    await self.websocket_to_message(res)

            except Exception as ex:
                # Todo: add some TG notification?
                logger.error(ex)
                if self._scheduler.get_job("ws_reschedule"):
                    self._scheduler.remove_job("ws_reschedule")<|MERGE_RESOLUTION|>--- conflicted
+++ resolved
@@ -42,15 +42,11 @@
         self._host: str = config.bot_config.host
         self._port = config.bot_config.port
         self._protocol: str = "wss" if config.bot_config.ssl else "ws"
-<<<<<<< HEAD
-        self._ssl_opt: Dict = {} if config.bot_config.ssl_verify else {"cert_reqs": ssl.CERT_NONE, "check_hostname": False}
-=======
         self._ssl_context = ssl.create_default_context() if config.bot_config.ssl else None
-        if config.bot_config.ssl_validate is False and self._ssl_context is not None:
+        if config.bot_config.ssl_verify is False and self._ssl_context is not None:
             self._ssl_context.verify_mode = ssl.CERT_NONE
             self._ssl_context.check_hostname = False
 
->>>>>>> 8d06a7a5
         self._klippy: Klippy = klippy
         self._notifier: Notifier = notifier
         self._timelapse: Timelapse = timelapse
@@ -64,31 +60,9 @@
         if logging_handler:
             logger.addHandler(logging_handler)
 
-<<<<<<< HEAD
-        # # Todo: add port + protocol + ssl_verify
-        # self.websocket = websocket.WebSocketApp(
-        #     f"{self._protocol}://{self._host}:{self._port}/websocket{self._klippy.one_shot_token}",
-        #     on_message=self.websocket_to_message,
-        #     on_open=self.on_open,
-        #     on_error=self.on_error,
-        #     on_close=self.on_close,
-        # )
-
-    # @staticmethod
-    # def on_close(_, close_status_code, close_msg):
-    #     logger.info("WebSocket closed")
-    #     if close_status_code or close_msg:
-    #         logger.error("WebSocket close status code: %s", str(close_status_code))
-    #         logger.error("WebSocket close message: %s", str(close_msg))
-    #
-    # @staticmethod
-    # def on_error(_, error):
-    #     logger.error(error)
-=======
     @staticmethod
     def on_error(error):
         logger.error(error)
->>>>>>> 8d06a7a5
 
     @property
     def _my_id(self) -> int:
