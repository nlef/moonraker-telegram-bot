import argparse
import configparser
import faulthandler
import hashlib
from io import BytesIO
import itertools
import logging
from logging.handlers import RotatingFileHandler
import os
from pathlib import Path
import random
import re
import signal
import sys
import time
from typing import Dict, List, Optional, Union
from zipfile import ZipFile

from apscheduler.events import EVENT_JOB_ERROR  # type: ignore
from apscheduler.schedulers.background import BackgroundScheduler  # type: ignore
import emoji
from telegram import (
    BotCommand,
    ChatAction,
    InlineKeyboardButton,
    InlineKeyboardMarkup,
    InputMediaAudio,
    InputMediaDocument,
    InputMediaPhoto,
    InputMediaVideo,
    Message,
    MessageEntity,
    ReplyKeyboardMarkup,
    Update,
)
from telegram.constants import PARSEMODE_MARKDOWN_V2
from telegram.error import BadRequest
from telegram.ext import CallbackContext, CallbackQueryHandler, CommandHandler, Filters, MessageHandler, Updater
from telegram.utils.helpers import escape_markdown
import ujson
import websocket  # type: ignore

from camera import Camera
from configuration import ConfigWrapper
from klippy import Klippy
from notifications import Notifier
from power_device import PowerDevice
from timelapse import Timelapse

logging.basicConfig(
    handlers=[logging.StreamHandler(sys.stdout)],
    format="%(asctime)s - %(name)s - %(levelname)s - %(message)s",
    level=logging.INFO,
)

logger = logging.getLogger(__name__)


def handle_exception(exc_type, exc_value, exc_traceback):
    if issubclass(exc_type, KeyboardInterrupt):
        sys.__excepthook__(exc_type, exc_value, exc_traceback)
        return

    logger.error(
        "Uncaught exception",
        exc_info=(exc_type, exc_value, exc_traceback),
        stack_info=True,
    )


sys.excepthook = handle_exception


# some global params
def errors_listener(event):
    exception_info = f"Job {event.job_id} raised"
    if hasattr(event.exception, "message"):
        exception_info += f"{event.exception.message}\n"
    else:
        exception_info += f"{event.exception}\n"
    logger.error(
        exception_info,
        exc_info=(
            type(event.exception),
            event.exception,
            event.exception.__traceback__,
        ),
    )
    # logger.error(exception_info, exc_info=True, stack_info=True)


scheduler = BackgroundScheduler(
    {
        "apscheduler.executors.default": {
            "class": "apscheduler.executors.pool:ThreadPoolExecutor",
            "max_workers": "10",
        },
        "apscheduler.job_defaults.coalesce": "false",
        "apscheduler.job_defaults.max_instances": "1",
    },
    daemon=True,
)
scheduler.add_listener(errors_listener, EVENT_JOB_ERROR)

bot_updater: Updater
configWrap: ConfigWrapper
myId = random.randint(0, 300000)
main_pid = os.getpid()
cameraWrap: Camera
timelapse: Timelapse
notifier: Notifier
ws: Optional[websocket.WebSocketApp] = None
klippy: Klippy
light_power_device: PowerDevice
psu_power_device: PowerDevice


def echo_unknown(update: Update, _: CallbackContext) -> None:
    if update.message is None:
        return
    update.message.reply_text(f"unknown command: {update.message.text}", quote=True)


def unknown_chat(update: Update, _: CallbackContext) -> None:
    if update.effective_chat is None:
        logger.warning("Undefined effective chat")
        return

    if update.effective_chat.id in configWrap.notifications.notify_groups:
        return

    if update.effective_chat.id < 0 or update.effective_message is None:
        return

    mess = f"Unauthorized access detected with chat_id: {update.effective_chat.id}.\n||This incident will be reported.||"
    update.effective_message.reply_text(
        escape_markdown(mess, version=2),
        parse_mode=PARSEMODE_MARKDOWN_V2,
        quote=True,
    )
    logger.error("Unauthorized access detected from `%s` with chat_id `%s`. Message: %s", update.effective_chat.username, update.effective_chat.id, update.effective_message.to_json())


def status(update: Update, _: CallbackContext) -> None:
    if update.effective_message is None or update.effective_message.bot is None:
        logger.warning("Undefined effective message or bot")
        return

    if klippy.printing and not configWrap.notifications.group_only:
        notifier.update_status()
        time.sleep(configWrap.camera.light_timeout + 1.5)
        update.effective_message.delete()
    else:
        mess = escape_markdown(klippy.get_status(), version=2)
        if cameraWrap.enabled:
            with cameraWrap.take_photo() as bio:
                update.effective_message.bot.send_chat_action(chat_id=configWrap.bot.chat_id, action=ChatAction.UPLOAD_PHOTO)
                update.effective_message.reply_photo(
                    photo=bio,
                    caption=mess,
                    parse_mode=PARSEMODE_MARKDOWN_V2,
                    disable_notification=notifier.silent_commands,
                )
                bio.close()
        else:
            update.effective_message.bot.send_chat_action(chat_id=configWrap.bot.chat_id, action=ChatAction.TYPING)
            update.effective_message.reply_text(
                mess,
                parse_mode=PARSEMODE_MARKDOWN_V2,
                disable_notification=notifier.silent_commands,
                quote=True,
            )


def check_unfinished_lapses():
    files = cameraWrap.detect_unfinished_lapses()
    if not files:
        return
    bot_updater.bot.send_chat_action(chat_id=configWrap.bot.chat_id, action=ChatAction.TYPING)
    files_keys = list(
        map(
            list,
            zip(
                map(
                    lambda el: InlineKeyboardButton(
                        text=el,
                        callback_data=f"lapse:{hashlib.md5(el.encode()).hexdigest()}",
                    ),
                    files,
                )
            ),
        )
    )
    files_keys.append(
        [
            InlineKeyboardButton(
                emoji.emojize(":no_entry_sign: ", language="alias"),
                callback_data="do_nothing",
            )
        ]
    )
    files_keys.append(
        [
            InlineKeyboardButton(
                emoji.emojize(":wastebasket: Cleanup unfinished", language="alias"),
                callback_data="cleanup_timelapse_unfinished",
            )
        ]
    )
    reply_markup = InlineKeyboardMarkup(files_keys)
    bot_updater.bot.send_message(
        configWrap.bot.chat_id,
        text="Unfinished timelapses found\nBuild unfinished timelapse?",
        reply_markup=reply_markup,
        disable_notification=notifier.silent_status,
    )


def get_video(update: Update, _: CallbackContext) -> None:
    if update.effective_message is None or update.effective_message.bot is None:
        logger.warning("Undefined effective message or bot")
        return

    if not cameraWrap.enabled:
        update.effective_message.reply_text("camera is disabled", quote=True)
    else:
        info_reply: Message = update.effective_message.reply_text(
            text="Starting video recording",
            disable_notification=notifier.silent_commands,
            quote=True,
        )
        update.effective_message.bot.send_chat_action(chat_id=configWrap.bot.chat_id, action=ChatAction.RECORD_VIDEO)
        with cameraWrap.take_video_generator() as (video_bio, thumb_bio, width, height):
            info_reply.edit_text(text="Uploading video")
            if video_bio.getbuffer().nbytes > 52428800:
                info_reply.edit_text(text="Telegram has a 50mb restriction...")
            else:
                update.effective_message.reply_video(
                    video=video_bio,
                    thumb=thumb_bio,
                    width=width,
                    height=height,
                    caption="",
                    timeout=120,
                    disable_notification=notifier.silent_commands,
                    quote=True,
                )
                update.effective_message.bot.delete_message(chat_id=configWrap.bot.chat_id, message_id=info_reply.message_id)

            video_bio.close()
            thumb_bio.close()


def manage_printing(command: str) -> None:
    if ws is None:
        return
    ws.send(ujson.dumps({"jsonrpc": "2.0", "method": f"printer.print.{command}", "id": myId}))


def emergency_stop_printer():
    if ws is None:
        return
    ws.send(ujson.dumps({"jsonrpc": "2.0", "method": "printer.emergency_stop", "id": myId}))


def shutdown_pi_host():
    if ws is None:
        return
    ws.send(ujson.dumps({"jsonrpc": "2.0", "method": "machine.shutdown", "id": myId}))


def confirm_keyboard(callback_mess: str) -> InlineKeyboardMarkup:
    keyboard = [
        [
            InlineKeyboardButton(
                emoji.emojize(":white_check_mark: ", language="alias"),
                callback_data=callback_mess,
            ),
            InlineKeyboardButton(
                emoji.emojize(":no_entry_sign: ", language="alias"),
                callback_data="do_nothing",
            ),
        ]
    ]
    return InlineKeyboardMarkup(keyboard)


def pause_printing(update: Update, __: CallbackContext) -> None:
    if update.effective_message is None or update.effective_message.bot is None:
        logger.warning("Undefined effective message or bot")
        return

    update.effective_message.bot.send_chat_action(chat_id=configWrap.bot.chat_id, action=ChatAction.TYPING)
    update.effective_message.reply_text(
        "Pause printing?",
        reply_markup=confirm_keyboard("pause_printing"),
        disable_notification=notifier.silent_commands,
        quote=True,
    )


def resume_printing(update: Update, __: CallbackContext) -> None:
    if update.effective_message is None or update.effective_message.bot is None:
        logger.warning("Undefined effective message or bot")
        return

    update.effective_message.bot.send_chat_action(chat_id=configWrap.bot.chat_id, action=ChatAction.TYPING)
    update.effective_message.reply_text(
        "Resume printing?",
        reply_markup=confirm_keyboard("resume_printing"),
        disable_notification=notifier.silent_commands,
        quote=True,
    )


def cancel_printing(update: Update, __: CallbackContext) -> None:
    if update.effective_message is None or update.effective_message.bot is None:
        logger.warning("Undefined effective message or bot")
        return

    update.effective_message.bot.send_chat_action(chat_id=configWrap.bot.chat_id, action=ChatAction.TYPING)
    update.effective_message.reply_text(
        "Cancel printing?",
        reply_markup=confirm_keyboard("cancel_printing"),
        disable_notification=notifier.silent_commands,
        quote=True,
    )


def emergency_stop(update: Update, _: CallbackContext) -> None:
    if update.effective_message is None or update.effective_message.bot is None:
        logger.warning("Undefined effective message or bot")
        return

    update.effective_message.bot.send_chat_action(chat_id=configWrap.bot.chat_id, action=ChatAction.TYPING)
    update.effective_message.reply_text(
        "Execute emergency stop?",
        reply_markup=confirm_keyboard("emergency_stop"),
        disable_notification=notifier.silent_commands,
        quote=True,
    )


def shutdown_host(update: Update, _: CallbackContext) -> None:
    if update.effective_message is None or update.effective_message.bot is None:
        logger.warning("Undefined effective message or bot")
        return

    update.effective_message.bot.send_chat_action(chat_id=configWrap.bot.chat_id, action=ChatAction.TYPING)
    update.effective_message.reply_text(
        "Shutdown host?",
        reply_markup=confirm_keyboard("shutdown_host"),
        disable_notification=notifier.silent_commands,
        quote=True,
    )


def bot_restart(update: Update, _: CallbackContext) -> None:
    if update.effective_message is None or update.effective_message.bot is None:
        logger.warning("Undefined effective message or bot")
        return

    update.effective_message.bot.send_chat_action(chat_id=configWrap.bot.chat_id, action=ChatAction.TYPING)
    update.effective_message.reply_text(
        "Restart bot?",
        reply_markup=confirm_keyboard("bot_restart"),
        disable_notification=notifier.silent_commands,
        quote=True,
    )


def send_logs(update: Update, _: CallbackContext) -> None:
    if update.effective_message is None or update.effective_message.bot is None:
        logger.warning("Undefined effective message or bot")
        return

    update.effective_message.bot.send_chat_action(chat_id=configWrap.bot.chat_id, action=ChatAction.UPLOAD_DOCUMENT)
    logs_list: List[Union[InputMediaAudio, InputMediaDocument, InputMediaPhoto, InputMediaVideo]] = []
    if Path(f"{configWrap.bot.log_file}/telegram.log").exists():
        with open(f"{configWrap.bot.log_file}/telegram.log", "rb") as fh:
            logs_list.append(InputMediaDocument(fh.read(), filename="telegram.log"))
    if Path(f"{configWrap.bot.log_file}/klippy.log").exists():
        with open(f"{configWrap.bot.log_file}/klippy.log", "rb") as fh:
            logs_list.append(InputMediaDocument(fh.read(), filename="klippy.log"))
    if Path(f"{configWrap.bot.log_file}/moonraker.log").exists():
        with open(f"{configWrap.bot.log_file}/moonraker.log", "rb") as fh:
            logs_list.append(InputMediaDocument(fh.read(), filename="moonraker.log"))
    if logs_list:
        update.effective_message.reply_media_group(logs_list, disable_notification=notifier.silent_commands, quote=True)
    else:
        update.effective_message.reply_text(
            text="No logs found in log_path",
            disable_notification=notifier.silent_commands,
            quote=True,
        )


def restart_bot() -> None:
    scheduler.shutdown(wait=False)
    if ws:
        ws.close()
    os.kill(main_pid, signal.SIGTERM)


def power(update: Update, _: CallbackContext) -> None:
    if update.effective_message is None or update.effective_message.bot is None:
        logger.warning("Undefined effective message or bot")
        return

    update.effective_message.bot.send_chat_action(chat_id=configWrap.bot.chat_id, action=ChatAction.TYPING)
    if psu_power_device:
        if psu_power_device.device_state:
            update.effective_message.reply_text(
                "Power Off printer?",
                reply_markup=confirm_keyboard("power_off_printer"),
                disable_notification=notifier.silent_commands,
                quote=True,
            )
        else:
            update.effective_message.reply_text(
                "Power On printer?",
                reply_markup=confirm_keyboard("power_on_printer"),
                disable_notification=notifier.silent_commands,
                quote=True,
            )
    else:
        update.effective_message.reply_text(
            "No power device in config!",
            disable_notification=notifier.silent_commands,
            quote=True,
        )


def light_toggle(update: Update, _: CallbackContext) -> None:
    if update.effective_message is None:
        logger.warning("Undefined effective message")
        return

    if light_power_device:
        mess = f"Device `{light_power_device.name}` toggled " + ("on" if light_power_device.toggle_device() else "off")
        update.effective_message.reply_text(
            mess,
            parse_mode=PARSEMODE_MARKDOWN_V2,
            disable_notification=notifier.silent_commands,
            quote=True,
        )
    else:
        update.effective_message.reply_text(
            "No light device in config!",
            disable_notification=notifier.silent_commands,
            quote=True,
        )


def button_lapse_handler(update: Update, context: CallbackContext) -> None:
    if update.effective_message is None or update.effective_message.bot is None or update.callback_query is None:
        logger.warning("Undefined effective message or bot or query")
        return
    query = update.callback_query
    if query.message is None:
        logger.error("Undefined callback_query.message for %s", query.to_json())
        return
    if query.message.reply_markup is None:
        logger.error("Undefined query.message.reply_markup in %s", query.message.to_json())
        return

    lapse_name = next(
        filter(
            lambda el: el[0].callback_data == query.data,
            query.message.reply_markup.inline_keyboard,
        )
    )[0].text
    info_mess: Message = context.bot.send_message(
        chat_id=configWrap.bot.chat_id,
        text=f"Starting time-lapse assembly for {lapse_name}",
        disable_notification=notifier.silent_commands,
    )
    context.bot.send_chat_action(chat_id=configWrap.bot.chat_id, action=ChatAction.RECORD_VIDEO)
    # Todo: refactor all timelapse cals
    (
        video_bio,
        thumb_bio,
        width,
        height,
        video_path,
        _gcode_name,
    ) = cameraWrap.create_timelapse_for_file(lapse_name, info_mess)
    info_mess.edit_text(text="Uploading time-lapse")
    if video_bio.getbuffer().nbytes > 52428800:
        info_mess.edit_text(text=f"Telegram bots have a 50mb filesize restriction, please retrieve the timelapse from the configured folder\n{video_path}")
    else:
        context.bot.send_video(
            configWrap.bot.chat_id,
            video=video_bio,
            thumb=thumb_bio,
            width=width,
            height=height,
            caption=f"time-lapse of {lapse_name}",
            timeout=120,
            disable_notification=notifier.silent_commands,
        )
        context.bot.delete_message(chat_id=configWrap.bot.chat_id, message_id=info_mess.message_id)
        cameraWrap.cleanup(lapse_name)

    video_bio.close()
    thumb_bio.close()
    query.delete_message()
    check_unfinished_lapses()


def print_file_dialog_handler(update: Update, context: CallbackContext) -> None:
    if update.effective_message is None or update.effective_message.bot is None or update.callback_query is None:
        logger.warning("Undefined effective message or bot or query")
        return
    query = update.callback_query
    if query.message is None:
        logger.error("Undefined callback_query.message for %s", query.to_json())
        return
    if query.message.reply_markup is None:
        logger.error("Undefined query.message.reply_markup in %s", query.message.to_json())
        return
    if update.effective_message.reply_to_message is None:
        logger.error("Undefined reply_to_message for %s", update.effective_message.to_json())
        return
    keyboard_keys = dict((x["callback_data"], x["text"]) for x in itertools.chain.from_iterable(query.message.reply_markup.to_dict()["inline_keyboard"]))
    pri_filename = keyboard_keys[query.data]
    keyboard = [
        [
            InlineKeyboardButton(
                emoji.emojize(":robot: print file", language="alias"),
                callback_data=f"print_file:{query.data}",
            ),
            InlineKeyboardButton(
                emoji.emojize(":cross_mark: cancel", language="alias"),
                callback_data="cancel_file",
            ),
        ]
    ]
    reply_markup = InlineKeyboardMarkup(keyboard)
    start_pre_mess = "Start printing file:"
    message, bio = klippy.get_file_info_by_name(pri_filename, f"{start_pre_mess}{pri_filename}?")
    update.effective_message.reply_to_message.reply_photo(
        photo=bio,
        caption=message,
        reply_markup=reply_markup,
        disable_notification=notifier.silent_commands,
        quote=True,
        caption_entities=[MessageEntity(type="bold", offset=len(start_pre_mess), length=len(pri_filename))],
    )
    bio.close()
    context.bot.delete_message(update.effective_message.chat_id, update.effective_message.message_id)


def button_handler(update: Update, context: CallbackContext) -> None:
    if update.effective_message is None or update.effective_message.bot is None or update.callback_query is None:
        logger.warning("Undefined effective message or bot or query")
        return

    query = update.callback_query

    if query.bot is None:
        logger.error("Undefined bot in callback_query")
        return

    if query.message is None:
        logger.error("Undefined callback_query.message for %s", query.to_json())
        return

    if query.data is None:
        logger.error("Undefined callback_query.data for %s", query.to_json())
        return

    context.bot.send_chat_action(chat_id=configWrap.bot.chat_id, action=ChatAction.TYPING)

    query.answer()
    if query.data == "do_nothing":
        if update.effective_message.reply_to_message:
            context.bot.delete_message(
                update.effective_message.chat_id,
                update.effective_message.reply_to_message.message_id,
            )
        query.delete_message()
    elif query.data == "emergency_stop":
        emergency_stop_printer()
        query.delete_message()
    elif query.data == "cancel_printing":
        manage_printing("cancel")
        query.delete_message()
    elif query.data == "pause_printing":
        manage_printing("pause")
        query.delete_message()
    elif query.data == "resume_printing":
        manage_printing("resume")
        query.delete_message()
    elif query.data == "cleanup_timelapse_unfinished":
        context.bot.send_message(chat_id=configWrap.bot.chat_id, text="Removing unfinished timelapses data")
        cameraWrap.cleanup_unfinished_lapses()
        query.delete_message()
    elif update.effective_message.reply_to_message is None:
        logger.error("Undefined reply_to_message for %s", update.effective_message.to_json())
    elif query.data == "shutdown_host":
        update.effective_message.reply_to_message.reply_text("Shutting down host", quote=True)
        query.delete_message()
        shutdown_pi_host()
    elif query.data == "bot_restart":
        update.effective_message.reply_to_message.reply_text("Restarting bot", quote=True)
        query.delete_message()
        restart_bot()
    elif query.data == "power_off_printer":
        psu_power_device.switch_device(False)
        update.effective_message.reply_to_message.reply_text(
            f"Device `{psu_power_device.name}` toggled off",
            parse_mode=PARSEMODE_MARKDOWN_V2,
            quote=True,
        )
        query.delete_message()
    elif query.data == "power_on_printer":
        psu_power_device.switch_device(True)
        update.effective_message.reply_to_message.reply_text(
            f"Device `{psu_power_device.name}` toggled on",
            parse_mode=PARSEMODE_MARKDOWN_V2,
            quote=True,
        )
        query.delete_message()
    elif "macro:" in query.data:
        command = query.data.replace("macro:", "")
        update.effective_message.reply_to_message.reply_text(
            f"Running macro: {command}",
            disable_notification=notifier.silent_commands,
            quote=True,
        )
        query.delete_message()
        klippy.execute_command(command)
    elif "macroc:" in query.data:
        command = query.data.replace("macroc:", "")
        query.edit_message_text(
            text=f"Execute marco {command}?",
            reply_markup=confirm_keyboard(f"macro:{command}"),
        )
    elif "gcode_files_offset:" in query.data:
        offset = int(query.data.replace("gcode_files_offset:", ""))
        query.edit_message_text(
            "Gcode files to print:",
            reply_markup=gcode_files_keyboard(offset),
        )
    elif "print_file" in query.data:
        if query.message.caption:
            filename = query.message.parse_caption_entity(query.message.caption_entities[0]).strip()
        else:
            filename = query.message.parse_entity(query.message.entities[0]).strip()
        if klippy.start_printing_file(filename):
            query.delete_message()
        else:
            if query.message.text:
                query.edit_message_text(text=f"Failed start printing file {filename}")
            elif query.message.caption:
                query.message.edit_caption(caption=f"Failed start printing file {filename}")

    else:
        logger.debug("unknown message from inline keyboard query: %s", query.data)
        query.delete_message()


def get_gcode_files(update: Update, _: CallbackContext) -> None:
    if update.effective_message is None or update.effective_message.bot is None:
        logger.warning("Undefined effective message or bot")
        return

    update.effective_message.bot.send_chat_action(chat_id=configWrap.bot.chat_id, action=ChatAction.TYPING)
    update.effective_message.reply_text(
        "Gcode files to print:",
        reply_markup=gcode_files_keyboard(),
        disable_notification=notifier.silent_commands,
        quote=True,
    )


def gcode_files_keyboard(offset: int = 0):
    def create_file_button(element) -> List[InlineKeyboardButton]:
        filename = element["path"] if "path" in element else element["filename"]
        return [
            InlineKeyboardButton(
                filename,
                callback_data=hashlib.md5(filename.encode()).hexdigest() + ".gcode",
            )
        ]

    gcodes = klippy.get_gcode_files()
    files_keys: List[List[InlineKeyboardButton]] = list(map(create_file_button, gcodes[offset : offset + 10]))
    if len(gcodes) > 10:
        arrows = []
        if offset >= 10:
            arrows.append(
                InlineKeyboardButton(
                    emoji.emojize(":arrow_backward:previous", language="alias"),
                    callback_data=f"gcode_files_offset:{offset - 10}",
                )
            )
        arrows.append(
            InlineKeyboardButton(
                emoji.emojize(":no_entry_sign: ", language="alias"),
                callback_data="do_nothing",
            )
        )
        if offset + 10 <= len(gcodes):
            arrows.append(
                InlineKeyboardButton(
                    emoji.emojize("next:arrow_forward:", language="alias"),
                    callback_data=f"gcode_files_offset:{offset + 10}",
                )
            )

        files_keys += [arrows]

    return InlineKeyboardMarkup(files_keys)


def exec_gcode(update: Update, _: CallbackContext) -> None:
    # maybe use context.args
    if update.effective_message is None or update.effective_message.text is None:
        logger.warning("Undefined effective message or text")
        return

    if update.effective_message.text != "/gcode":
        command = update.effective_message.text.replace("/gcode ", "")
        klippy.execute_command(command)
    else:
        update.effective_message.reply_text("No command provided", quote=True)


def get_macros(update: Update, _: CallbackContext) -> None:
    if update.effective_message is None or update.effective_message.bot is None:
        logger.warning("Undefined effective message or bot")
        return

    update.effective_message.bot.send_chat_action(chat_id=configWrap.bot.chat_id, action=ChatAction.TYPING)
    files_keys: List[List[InlineKeyboardButton]] = list(
        map(
            lambda el: [
                InlineKeyboardButton(
                    el,
                    callback_data=f"macroc:{el}" if configWrap.telegram_ui.require_confirmation_macro else f"macro:{el}",
                )
            ],
            klippy.macros,
        )
    )
    reply_markup = InlineKeyboardMarkup(files_keys)

    update.effective_message.reply_text(
        "Gcode macros:",
        reply_markup=reply_markup,
        disable_notification=notifier.silent_commands,
        quote=True,
    )


def macros_handler(update: Update, _: CallbackContext) -> None:
    if not update.effective_message or update.effective_message.text is None:
        logger.warning("Undefined effective message or update.effective_message.text")
        return

    command = update.effective_message.text.replace("/", "").upper()
    if command in klippy.macros_all:
        if configWrap.telegram_ui.require_confirmation_macro:
            update.effective_message.reply_text(
                f"Execute marco {command}?",
                reply_markup=confirm_keyboard(f"macro:{command}"),
                disable_notification=notifier.silent_commands,
                quote=True,
            )
        else:
            klippy.execute_command(command)
            update.effective_message.reply_text(
                f"Running macro: {command}",
                disable_notification=notifier.silent_commands,
                quote=True,
            )
    else:
        echo_unknown(update, _)


def upload_file(update: Update, _: CallbackContext) -> None:
    if update.effective_message is None or update.effective_message.bot is None:
        logger.warning("Undefined effective message or bot")
        return

    update.effective_message.bot.send_chat_action(chat_id=configWrap.bot.chat_id, action=ChatAction.UPLOAD_DOCUMENT)
    doc = update.effective_message.document
    if doc is None or doc.file_name is None:
        update.effective_message.reply_text(
            f"Document or filename is None in {update.effective_message.to_json()}",
            disable_notification=notifier.silent_commands,
            quote=True,
        )
        return

    if not doc.file_name.endswith((".gcode", ".zip")):
        update.effective_message.reply_text(
            f"unknown filetype in {doc.file_name}",
            disable_notification=notifier.silent_commands,
            quote=True,
        )
        return

    try:
        file_byte_array = doc.get_file().download_as_bytearray()
    except BadRequest as badreq:
        update.effective_message.reply_text(
            f"Bad request: {badreq.message}",
            disable_notification=notifier.silent_commands,
            quote=True,
        )
        return

    # Todo: add context managment!
    uploaded_bio = BytesIO()
    uploaded_bio.name = doc.file_name
    uploaded_bio.write(file_byte_array)
    uploaded_bio.seek(0)

    sending_bio = BytesIO()
    if doc.file_name.endswith(".gcode"):
        sending_bio = uploaded_bio
    elif doc.file_name.endswith(".zip"):
        with ZipFile(uploaded_bio) as my_zip_file:
            if len(my_zip_file.namelist()) > 1:
                update.effective_message.reply_text(
                    f"Multiple files in archive {doc.file_name}",
                    disable_notification=notifier.silent_commands,
                    quote=True,
                )
                return

            with my_zip_file.open(my_zip_file.namelist()[0]) as contained_file:
                if contained_file.name.endswith(".gcode"):
                    sending_bio.name = contained_file.name
                    sending_bio.write(contained_file.read())
                    sending_bio.seek(0)
                else:
                    update.effective_message.reply_text(
                        f"Not a gcode file {doc.file_name}",
                        disable_notification=notifier.silent_commands,
                        quote=True,
                    )
                    return

    if klippy.upload_gcode_file(sending_bio, configWrap.bot.upload_path):
        start_pre_mess = "Successfully uploaded file:"
        mess, thumb = klippy.get_file_info_by_name(f"{configWrap.bot.formated_upload_path}{sending_bio.name}", f"{start_pre_mess}{configWrap.bot.formated_upload_path}{sending_bio.name}")
        filehash = hashlib.md5(doc.file_name.encode()).hexdigest() + ".gcode"
        keyboard = [
            [
                InlineKeyboardButton(
                    emoji.emojize(":robot: print file", language="alias"),
                    callback_data=f"print_file:{filehash}",
                ),
                InlineKeyboardButton(
                    emoji.emojize(":cross_mark: do nothing", language="alias"),
                    callback_data="do_nothing",
                ),
            ]
        ]
        reply_markup = InlineKeyboardMarkup(keyboard)
        update.effective_message.reply_photo(
            photo=thumb,
            caption=mess,
            reply_markup=reply_markup,
            disable_notification=notifier.silent_commands,
            quote=True,
            caption_entities=[MessageEntity(type="bold", offset=len(start_pre_mess), length=len(f"{configWrap.bot.formated_upload_path}{sending_bio.name}"))],
        )
        thumb.close()
        # Todo: delete uploaded file
        # bot.delete_message(update.effective_message.chat_id, update.effective_message.message_id)
    else:
        update.effective_message.reply_text(
            f"Failed uploading file: {sending_bio.name}",
            disable_notification=notifier.silent_commands,
            quote=True,
        )

    uploaded_bio.close()
    sending_bio.close()


def bot_error_handler(_: object, context: CallbackContext) -> None:
    logger.error(msg="Exception while handling an update:", exc_info=context.error)


def create_keyboard():
    if not configWrap.telegram_ui.buttons_default:
        return configWrap.telegram_ui.buttons

    custom_keyboard = []
    if cameraWrap.enabled:
        custom_keyboard.append("/video")
    if psu_power_device:
        custom_keyboard.append("/power")
    if light_power_device:
        custom_keyboard.append("/light")

    keyboard = configWrap.telegram_ui.buttons
    if len(custom_keyboard) > 0:
        keyboard.append(custom_keyboard)
    return keyboard


def bot_commands() -> Dict[str, str]:
    commands = {
        "help": "list bot commands",
        "status": "send klipper status",
        "pause": "pause printing",
        "resume": "resume printing",
        "cancel": "cancel printing",
        "files": "list gcode files. you can start printing one from menu",
        "logs": "get klipper, moonraker, bot logs",
        "macros": "list all visible macros from klipper",
        "gcode": 'run any gcode command, spaces are supported. "gcode G28 Z"',
        "video": "will take mp4 video from camera",
        "power": "toggle moonraker power device from config",
        "light": "toggle light",
        "emergency": "emergency stop printing",
        "bot_restart": "restarts the bot service, useful for config updates",
        "shutdown": "shutdown Pi gracefully",
    }
    return {c: a for c, a in commands.items() if c not in configWrap.telegram_ui.hidden_bot_commands}


def help_command(update: Update, _: CallbackContext) -> None:
    if update.effective_message is None:
        logger.warning("Undefined effective message")
        return
    mess = (
        escape_markdown("\n".join([f"/{c} - {a}" for c, a in bot_commands().items()]), version=2)
        + "\n\nPlease refer to the [wiki](https://github.com/nlef/moonraker-telegram-bot/wiki) for additional information"
    )
    update.effective_message.reply_text(
        text=mess,
        parse_mode=PARSEMODE_MARKDOWN_V2,
        quote=True,
    )


def prepare_commands_list(macros: List[str], add_macros: bool):
    def prepare_command(marco: str):
        try:
            return BotCommand(marco.lower(), marco)
        except Exception as ex:
            logger.error("Bad macro name '%s'\n%s", marco, ex)
            return None

    commands = list(bot_commands().items())
    if add_macros:
        commands += list(filter(lambda el: el, map(prepare_command, macros)))
        if len(commands) >= 100:
            logger.warning("Commands list too large!")
            commands = commands[0:99]
    return commands


def greeting_message() -> None:
    if configWrap.bot.chat_id == 0:
        return
    response = klippy.check_connection()
    mess = escape_markdown(f"Bot online, no moonraker connection!\n {response} \nFailing...", version=2) if response else "Printer online" + configWrap.configuration_errors

    reply_markup = ReplyKeyboardMarkup(create_keyboard(), resize_keyboard=True)
    bot_updater.bot.send_message(
        configWrap.bot.chat_id,
        text=mess,
        parse_mode=PARSEMODE_MARKDOWN_V2,
        reply_markup=reply_markup,
        disable_notification=notifier.silent_status,
    )
    bot_updater.bot.set_my_commands(commands=prepare_commands_list(klippy.macros, configWrap.telegram_ui.include_macros_in_command_list))
    klippy.add_bot_announcements_feed()
    check_unfinished_lapses()


def start_bot(bot_token, socks):
    request_kwargs = {
        "read_timeout": 15,
    }

    if socks:
        request_kwargs["proxy_url"] = f"socks5://{socks}"

    updater = Updater(
        token=bot_token,
        base_url=configWrap.bot.api_url,
        workers=4,
        request_kwargs=request_kwargs,
    )

    dispatcher = updater.dispatcher

    dispatcher.add_handler(MessageHandler(~Filters.chat(configWrap.bot.chat_id), unknown_chat))

    dispatcher.add_handler(CallbackQueryHandler(button_lapse_handler, pattern="lapse:"))
    dispatcher.add_handler(CallbackQueryHandler(print_file_dialog_handler, pattern=re.compile("^\\S[^\\:]+\\.gcode$")))
    dispatcher.add_handler(CallbackQueryHandler(button_handler))
    dispatcher.add_handler(CommandHandler("help", help_command, run_async=True))
    dispatcher.add_handler(CommandHandler("status", status, run_async=True))
    dispatcher.add_handler(CommandHandler("video", get_video))
    dispatcher.add_handler(CommandHandler("pause", pause_printing))
    dispatcher.add_handler(CommandHandler("resume", resume_printing))
    dispatcher.add_handler(CommandHandler("cancel", cancel_printing))
    dispatcher.add_handler(CommandHandler("power", power))
    dispatcher.add_handler(CommandHandler("light", light_toggle))
    dispatcher.add_handler(CommandHandler("emergency", emergency_stop))
    dispatcher.add_handler(CommandHandler("shutdown", shutdown_host))
    dispatcher.add_handler(CommandHandler("bot_restart", bot_restart))
    dispatcher.add_handler(CommandHandler("files", get_gcode_files, run_async=True))
    dispatcher.add_handler(CommandHandler("macros", get_macros, run_async=True))
    dispatcher.add_handler(CommandHandler("gcode", exec_gcode, run_async=True))
    dispatcher.add_handler(CommandHandler("logs", send_logs, run_async=True))

    dispatcher.add_handler(MessageHandler(Filters.command, macros_handler, run_async=True))

    dispatcher.add_handler(MessageHandler(Filters.document & ~Filters.command, upload_file, run_async=True))

    dispatcher.add_handler(MessageHandler(Filters.text & ~Filters.command, echo_unknown))

    dispatcher.add_error_handler(bot_error_handler)

    updater.start_polling()

    return updater


def on_close(_, close_status_code, close_msg):
    logger.info("WebSocket closed")
    if close_status_code or close_msg:
        logger.error("WebSocket close status code: %s", str(close_status_code))
        logger.error("WebSocket close message: %s", str(close_msg))


def on_error(_, error):
    logger.error(error)


def subscribe(websock):
    subscribe_objects = {
        "print_stats": None,
        "display_status": None,
        "toolhead": ["position"],
        "gcode_move": ["position", "gcode_position"],
        "virtual_sdcard": ["progress"],
    }

    sensors = klippy.prepare_sens_dict_subscribe()
    if sensors:
        subscribe_objects.update(sensors)

    websock.send(
        ujson.dumps(
            {
                "jsonrpc": "2.0",
                "method": "printer.objects.subscribe",
                "params": {"objects": subscribe_objects},
                "id": myId,
            }
        )
    )


def on_open(websock):
    websock.send(ujson.dumps({"jsonrpc": "2.0", "method": "printer.info", "id": myId}))
    websock.send(ujson.dumps({"jsonrpc": "2.0", "method": "machine.device_power.devices", "id": myId}))


def reshedule():
    if not klippy.connected and ws.keep_running:
        on_open(ws)


def stop_all():
    klippy.stop_all()
    notifier.stop_all()
    timelapse.stop_all()


def status_response(status_resp):
    if "print_stats" in status_resp:
        print_stats = status_resp["print_stats"]
        if print_stats["state"] in ["printing", "paused"]:
            klippy.printing = True
            klippy.printing_filename = print_stats["filename"]
            klippy.printing_duration = print_stats["print_duration"]
            klippy.filament_used = print_stats["filament_used"]
            # Todo: maybe get print start time and set start interval for job?
            notifier.add_notifier_timer()
            if not timelapse.manual_mode:
                timelapse.is_running = True
                # TOdo: manual timelapse start check?

        # Fixme: some logic error with states for klippy.paused and printing
        if print_stats["state"] == "printing":
            klippy.paused = False
            if not timelapse.manual_mode:
                timelapse.paused = False
        if print_stats["state"] == "paused":
            klippy.paused = True
            if not timelapse.manual_mode:
                timelapse.paused = True
    if "display_status" in status_resp:
        notifier.m117_status = status_resp["display_status"]["message"]
        klippy.printing_progress = status_resp["display_status"]["progress"]
    if "virtual_sdcard" in status_resp:
        klippy.vsd_progress = status_resp["virtual_sdcard"]["progress"]

    parse_sensors(status_resp)


def notify_gcode_reponse(message_params):
    if timelapse.manual_mode:
        if "timelapse start" in message_params:
            if not klippy.printing_filename:
                klippy.get_status()
            timelapse.clean()
            timelapse.is_running = True

        if "timelapse stop" in message_params:
            timelapse.is_running = False
        if "timelapse pause" in message_params:
            timelapse.paused = True
        if "timelapse resume" in message_params:
            timelapse.paused = False
        if "timelapse create" in message_params:
            timelapse.send_timelapse()
    if "timelapse photo_and_gcode" in message_params:
        timelapse.take_lapse_photo(manually=True, gcode=True)
    if "timelapse photo" in message_params:
        timelapse.take_lapse_photo(manually=True)
    message_params_loc = message_params[0]
    if message_params_loc.startswith("tgnotify "):
        notifier.send_notification(message_params_loc[9:])
    if message_params_loc.startswith("tgnotify_photo "):
        notifier.send_notification_with_photo(message_params_loc[15:])
    if message_params_loc.startswith("tgalarm "):
        notifier.send_error(message_params_loc[8:])
    if message_params_loc.startswith("tgalarm_photo "):
        notifier.send_error_with_photo(message_params_loc[14:])
    if message_params_loc.startswith("tgnotify_status "):
        notifier.tgnotify_status = message_params_loc[16:]
    if message_params_loc.startswith("set_timelapse_params "):
        timelapse.parse_timelapse_params(message_params_loc)
    if message_params_loc.startswith("set_notify_params "):
        notifier.parse_notification_params(message_params_loc)


def notify_status_update(message_params):
    message_params_loc = message_params[0]
    if "display_status" in message_params_loc:
        if "message" in message_params_loc["display_status"]:
            notifier.m117_status = message_params_loc["display_status"]["message"]
        if "progress" in message_params_loc["display_status"]:
            klippy.printing_progress = message_params_loc["display_status"]["progress"]
            notifier.schedule_notification(progress=int(message_params_loc["display_status"]["progress"] * 100))

    if "toolhead" in message_params_loc and "position" in message_params_loc["toolhead"]:
        # position_z = json_message["params"][0]['toolhead']['position'][2]
        pass
    if "gcode_move" in message_params_loc and "position" in message_params_loc["gcode_move"]:
        position_z = message_params_loc["gcode_move"]["gcode_position"][2]
        klippy.printing_height = position_z
        notifier.schedule_notification(position_z=int(position_z))
        timelapse.take_lapse_photo(position_z)

    if "virtual_sdcard" in message_params_loc and "progress" in message_params_loc["virtual_sdcard"]:
        klippy.vsd_progress = message_params_loc["virtual_sdcard"]["progress"]

    if "print_stats" in message_params_loc:
        parse_print_stats(message_params)

    parse_sensors(message_params_loc)


def parse_sensors(message_parts_loc):
    for sens in [key for key in message_parts_loc if key.startswith("temperature_sensor")]:
        klippy.update_sensror(sens.replace("temperature_sensor ", ""), message_parts_loc[sens])

    for heater_fan in [key for key in message_parts_loc if key.startswith("heater_fan") or key.startswith("fan")]:
        if message_parts_loc[heater_fan]:
            klippy.update_sensror(heater_fan.replace("heater_fan ", ""), message_parts_loc[heater_fan])

    for controller_fan in [key for key in message_parts_loc if key.startswith("controller_fan")]:
        if message_parts_loc[controller_fan]:
            klippy.update_sensror(controller_fan.replace("controller_fan ", ""), message_parts_loc[controller_fan])

    for temperature_fan in [key for key in message_parts_loc if key.startswith("temperature_fan")]:
        if message_parts_loc[temperature_fan]:
            klippy.update_sensror(temperature_fan.replace("temperature_fan ", ""), message_parts_loc[temperature_fan])

    for generic_fan in [key for key in message_parts_loc if key.startswith("fan_generic")]:
        if message_parts_loc[generic_fan]:
            klippy.update_sensror(generic_fan.replace("fan_generic ", ""), message_parts_loc[generic_fan])

    for heater in [key for key in message_parts_loc if key.startswith("extruder") or key.startswith("heater_bed") or key.startswith("heater_generic")]:
        klippy.update_sensror(
            heater.replace("extruder ", "").replace("heater_bed ", "").replace("heater_generic ", ""),
            message_parts_loc[heater],
        )


def parse_print_stats(message_params):
    state = ""
    print_stats_loc = message_params[0]["print_stats"]
    # Fixme:  maybe do not parse without state? history data may not be avaliable
    # Message with filename will be sent before printing is started
    if "filename" in print_stats_loc:
        klippy.printing_filename = print_stats_loc["filename"]
    if "filament_used" in print_stats_loc:
        klippy.filament_used = print_stats_loc["filament_used"]
    if "state" in print_stats_loc:
        state = print_stats_loc["state"]
    # Fixme: reset notify percent & height on finish/cancel/start
    if "print_duration" in print_stats_loc:
        klippy.printing_duration = print_stats_loc["print_duration"]
    if state == "printing":
        klippy.paused = False
        if not klippy.printing:
            klippy.printing = True
            notifier.reset_notifications()
            notifier.add_notifier_timer()
            if not klippy.printing_filename:
                klippy.get_status()
            if not timelapse.manual_mode:
                timelapse.clean()
                timelapse.is_running = True
            notifier.send_print_start_info()

        if not timelapse.manual_mode:
            timelapse.paused = False
    elif state == "paused":
        klippy.paused = True
        if not timelapse.manual_mode:
            timelapse.paused = True
    # Todo: cleanup timelapse dir on cancel print!
    elif state == "complete":
        klippy.printing = False
        notifier.remove_notifier_timer()
        if not timelapse.manual_mode:
            timelapse.is_running = False
            timelapse.send_timelapse()
        # Fixme: add finish printing method in notifier
        notifier.send_print_finish()
    elif state == "error":
        klippy.printing = False
        timelapse.is_running = False
        notifier.remove_notifier_timer()
        error_mess = f"Printer state change error: {print_stats_loc['state']}\n"
        if "message" in print_stats_loc and print_stats_loc["message"]:
            error_mess += f"{print_stats_loc['message']}\n"
        notifier.send_error(error_mess)
    elif state == "standby":
        klippy.printing = False
        notifier.remove_notifier_timer()
        # Fixme: check manual mode
        timelapse.is_running = False
        notifier.send_printer_status_notification(f"Printer state change: {print_stats_loc['state']} \n")
    elif state:
        logger.error("Unknown state: %s", state)


def power_device_state(device):
    device_name = device["device"]
    device_state = bool(device["status"] == "on")
    klippy.update_power_device(device_name, device)
    if psu_power_device and psu_power_device.name == device_name:
        psu_power_device.device_state = device_state
    if light_power_device and light_power_device.name == device_name:
        light_power_device.device_state = device_state


def websocket_to_message(ws_loc, ws_message):
    json_message = ujson.loads(ws_message)
    logger.debug(ws_message)

    # Todo: log and rework!
    if "error" in json_message:
        return

    if "id" in json_message:
        if "result" in json_message:
            message_result = json_message["result"]

            if "status" in message_result:
                status_response(message_result["status"])
                return

            if "state" in message_result:
                klippy_state = message_result["state"]
                klippy.state = klippy_state
                if klippy_state == "ready":
                    if ws_loc.keep_running:
                        klippy.connected = True
                        if klippy.state_message:
                            notifier.send_error(f"Klippy changed state to {klippy.state}")
                            klippy.state_message = ""
                        subscribe(ws_loc)
                        if scheduler.get_job("ws_reschedule"):
                            scheduler.remove_job("ws_reschedule")
                elif klippy_state in ["error", "shutdown", "startup"]:
                    klippy.connected = False
                    scheduler.add_job(
                        reshedule,
                        "interval",
                        seconds=2,
                        id="ws_reschedule",
                        replace_existing=True,
                    )
                    state_message = message_result["state_message"]
                    if not klippy.state_message == state_message and not klippy_state == "startup":
                        klippy.state_message = state_message
                        notifier.send_error(f"Klippy changed state to {klippy.state}\n{klippy.state_message}")
                else:
                    logger.error("UnKnown klippy state: %s", klippy_state)
                    klippy.connected = False
                    scheduler.add_job(
                        reshedule,
                        "interval",
                        seconds=2,
                        id="ws_reschedule",
                        replace_existing=True,
                    )
                return

            if "devices" in message_result:
                for device in message_result["devices"]:
                    power_device_state(device)
                return

            # if debug:
            #     bot_updater.bot.send_message(chatId, text=f"{message_result}")

        if "error" in json_message:
            notifier.send_error(f"{json_message['error']['message']}")

    else:
        message_method = json_message["method"]
        if message_method in ["notify_klippy_shutdown", "notify_klippy_disconnected"]:
            logger.warning("klippy disconnect detected with message: %s", json_message["method"])
            stop_all()
            klippy.connected = False
            scheduler.add_job(
                reshedule,
                "interval",
                seconds=2,
                id="ws_reschedule",
                replace_existing=True,
            )

        if "params" not in json_message:
            return

        message_params = json_message["params"]

        if message_method == "notify_gcode_response":
            notify_gcode_reponse(message_params)

        if message_method == "notify_power_changed":
            for device in message_params:
                power_device_state(device)

        if message_method == "notify_status_update":
            notify_status_update(message_params)


def parselog():
    with open("../telegram.log", encoding="utf-8") as file:
        lines = file.readlines()

    wslines = list(filter(lambda it: " - {" in it, lines))
    messages = list(map(lambda el: el.split(" - ")[-1].replace("\n", ""), wslines))

    for mes in messages:
        websocket_to_message(ws, mes)
        time.sleep(0.01)
    print("lalal")


if __name__ == "__main__":
    parser = argparse.ArgumentParser(description="Moonraker Telegram Bot")
    parser.add_argument(
        "-c",
        "--configfile",
        default="./telegram.conf",
        metavar="<configfile>",
        help="Location of moonraker telegram bot configuration file",
    )
    parser.add_argument(
        "-l",
        "--logfile",
        metavar="<logfile>",
        help="Location of moonraker telegram bot log file",
    )
    system_args = parser.parse_args()
    conf = configparser.ConfigParser(allow_no_value=True, inline_comment_prefixes=(";", "#"))

    # Todo: os.chdir(Path(sys.path[0]).parent.absolute())
    os.chdir(sys.path[0])

    conf.read(system_args.configfile)
    configWrap = ConfigWrapper(conf)
    configWrap.bot.log_path_update(system_args.logfile)
<<<<<<< HEAD
=======

    with open(configWrap.bot.log_file, "a", encoding="utf-8") as f:
        f.write("\nCurrent Monraker telegram bot config\n")
        conf.write(f)
        f.write("\n")
>>>>>>> f14040bb

    rotatingHandler = RotatingFileHandler(
        configWrap.bot.log_file,
        maxBytes=26214400,
        backupCount=3,
    )
    rotatingHandler.setFormatter(logging.Formatter("%(asctime)s - %(name)s - %(levelname)s - %(message)s"))
    logger.addHandler(rotatingHandler)

    if configWrap.bot.debug:
        faulthandler.enable()
        logger.setLevel(logging.DEBUG)
        logging.getLogger("apscheduler").addHandler(rotatingHandler)
        logging.getLogger("apscheduler").setLevel(logging.DEBUG)

    light_power_device = PowerDevice(configWrap.bot.light_device_name, configWrap.bot.host)
    psu_power_device = PowerDevice(configWrap.bot.poweroff_device_name, configWrap.bot.host)

    klippy = Klippy(configWrap, light_power_device, psu_power_device, rotatingHandler)
    cameraWrap = Camera(configWrap, klippy, light_power_device, rotatingHandler)
    bot_updater = start_bot(configWrap.bot.token, configWrap.bot.socks_proxy)
    timelapse = Timelapse(configWrap, klippy, cameraWrap, scheduler, bot_updater.bot, rotatingHandler)
    notifier = Notifier(configWrap, bot_updater.bot, klippy, cameraWrap, scheduler, rotatingHandler)

    scheduler.start()

    greeting_message()

    ws = websocket.WebSocketApp(
        f"ws://{configWrap.bot.host}/websocket{klippy.one_shot_token}",
        on_message=websocket_to_message,
        on_open=on_open,
        on_error=on_error,
        on_close=on_close,
    )

    # debug reasons only
    if configWrap.bot.log_parser:
        parselog()

    scheduler.add_job(reshedule, "interval", seconds=2, id="ws_reschedule", replace_existing=True)

    ws.run_forever(skip_utf8_validation=True)
    logger.info("Exiting! Moonraker connection lost!")

    bot_updater.stop()<|MERGE_RESOLUTION|>--- conflicted
+++ resolved
@@ -1405,14 +1405,11 @@
     conf.read(system_args.configfile)
     configWrap = ConfigWrapper(conf)
     configWrap.bot.log_path_update(system_args.logfile)
-<<<<<<< HEAD
-=======
 
     with open(configWrap.bot.log_file, "a", encoding="utf-8") as f:
         f.write("\nCurrent Monraker telegram bot config\n")
         conf.write(f)
         f.write("\n")
->>>>>>> f14040bb
 
     rotatingHandler = RotatingFileHandler(
         configWrap.bot.log_file,
