--- conflicted
+++ resolved
@@ -234,19 +234,9 @@
     @cam_light_toggle
     def take_raw_frame(self, rgb: bool = True) -> ndarray:
         with self._camera_lock:
-<<<<<<< HEAD
             cam = ffmpegcv.VideoCaptureStreamRT(self._host)
             success, image = cam.read()
             cam.release()
-=======
-            st = time.time() * 1000
-            self.cam_cam.open(self._host)
-            self._set_cv2_params()
-            success, image = self.cam_cam.read()
-            self.cam_cam.release()
-            et = time.time() *1000
-            logger.debug(f"_take_raw_frame cam read execution time: {et-st} millis")
->>>>>>> 41b942f1
 
             if not success:
                 logger.debug("failed to get camera frame for photo")
@@ -344,19 +334,9 @@
             video_written_event.set()
 
         with self._camera_lock:
-<<<<<<< HEAD
             # cv2.setNumThreads(self._threads)
             cam = ffmpegcv.VideoCaptureStreamRT(self._host)
             success, frame = cam.read()
-=======
-            cv2.setNumThreads(self._threads)
-            st = time.time() * 1000
-            self.cam_cam.open(self._host)
-            self._set_cv2_params()
-            success, frame = self.cam_cam.read()
-            et = time.time() *1000
-            logger.debug(f"take_video cam read first frame execution time: {et-st} millis")
->>>>>>> 41b942f1
 
             if not success:
                 logger.debug("failed to get camera frame for video")
@@ -378,14 +358,7 @@
                 threading.Thread(target=write_video, args=()).start()
                 t_end = time.time() + self._video_duration
                 while success and time.time() <= t_end:
-<<<<<<< HEAD
                     success, frame_loc = cam.read()
-=======
-                    st = time.time() * 1000
-                    success, frame_loc = self.cam_cam.read()
-                    et = time.time() * 1000
-                    logger.debug(f"take_video cam read  frame execution time: {et - st} millis")
->>>>>>> 41b942f1
                     try:
                         frame_queue.put(frame_loc, block=False)
                     except Exception as ex:
