# Todo: class for printer states!
from datetime import datetime, timedelta
from io import BytesIO
import logging
import re
import threading
import time
from typing import List, Tuple
import urllib

from PIL import Image
import emoji
import orjson
import requests

from configuration import ConfigWrapper

logger = logging.getLogger(__name__)


class PowerDevice:
    def __new__(cls, name: str, klippy_: "Klippy"):
        if name:
            return super(PowerDevice, cls).__new__(cls)
        else:
            return None

    def __init__(self, name: str, klippy_: "Klippy"):
        self.name: str = name
        self._state_lock = threading.Lock()
        self._device_on: bool = False
        self._klippy: Klippy = klippy_

    @property
    def device_state(self) -> bool:
        with self._state_lock:
            return self._device_on

    @device_state.setter
    def device_state(self, state: bool) -> None:
        with self._state_lock:
            self._device_on = state

    def toggle_device(self) -> bool:
        return self.switch_device(not self.device_state)

    # Todo: return exception?
    def switch_device(self, state: bool) -> bool:
        with self._state_lock:
            if state:
                res = self._klippy.make_request("POST", f"/machine/device_power/device?device={self.name}&action=on")
                if res.ok:
                    self._device_on = True
                    return True
                else:
                    logger.error("Power device switch failed: %s", res.reason)
                    return state
            else:
                res = self._klippy.make_request("POST", f"/machine/device_power/device?device={self.name}&action=off")
                if res.ok:
                    self._device_on = False
                    return False
                else:
                    logger.error("Power device switch failed: %s", res.reason)
                    return state


class Klippy:
    _DATA_MACRO = "bot_data"

    _SENSOR_PARAMS = {"temperature": "temperature", "target": "target", "power": "power", "speed": "speed", "rpm": "rpm"}

    _POWER_DEVICE_PARAMS = {"device": "device", "status": "status", "locked_while_printing": "locked_while_printing", "type": "type", "is_shutdown": "is_shutdown"}

    def __init__(
        self,
        config: ConfigWrapper,
        logging_handler: logging.Handler,
    ):
        self._protocol: str = "https" if config.bot_config.ssl else "http"
        self._host: str = f"{self._protocol}://{config.bot_config.host}:{config.bot_config.port}"
        self._ssl_validate: bool = config.bot_config.ssl_validate
        self._hidden_macros: List[str] = config.telegram_ui.hidden_macros + [self._DATA_MACRO]
        self._show_private_macros: bool = config.telegram_ui.show_private_macros
        self._message_parts: List[str] = config.status_message_content.content
        self._eta_source: str = config.telegram_ui.eta_source
        self._light_device: PowerDevice
        self._psu_device: PowerDevice
        self._sensors_list: List[str] = config.status_message_content.sensors
        self._heaters_list: List[str] = config.status_message_content.heaters
        self._fans_list: List[str] = config.status_message_content.fans

        self._devices_list: List[str] = config.status_message_content.moonraker_devices
        self._user: str = config.secrets.user
        self._passwd: str = config.secrets.passwd
        self._api_token: str = config.secrets.api_token

        self._dbname: str = "telegram-bot"

        self._connected: bool = False
        self.printing: bool = False
        self.paused: bool = False
        self.state: str = ""
        self.state_message: str = ""

        self.printing_duration: float = 0.0
        self.printing_progress: float = 0.0
        self.printing_height: float = 0.0
        self._printing_filename: str = ""
        self.file_estimated_time: float = 0.0
        self.file_print_start_time: float = 0.0
        self.vsd_progress: float = 0.0

        self.filament_used: float = 0.0
        self.filament_total: float = 0.0
        self.filament_weight: float = 0.0
        self._thumbnail_path: str = ""

        self._jwt_token: str = ""
        self._refresh_token: str = ""

        # Todo: create sensors class!!
        self._objects_list: list = []
        self._sensors_dict: dict = {}
        self._power_devices: dict = {}

        if logging_handler:
            logger.addHandler(logging_handler)
        if config.bot_config.debug:
            logger.setLevel(logging.DEBUG)

        self._auth_moonraker()

    def prepare_sens_dict_subscribe(self):
        self._sensors_dict = {}
        sens_dict = {}

        for elem in self._objects_list:
            for heat in self._heaters_list:
                if elem.split(" ")[-1] == heat:
                    sens_dict[elem] = None
            for sens in self._sensors_list:
                if elem.split(" ")[-1] == sens and "sensor" in elem:  # Todo: add adc\thermistor
                    sens_dict[elem] = None
            for fan in self._fans_list:
                if elem.split(" ")[-1] == fan and "fan" in elem:
                    sens_dict[elem] = None

        return sens_dict

    def _filament_weight_used(self) -> float:
        return self.filament_weight * (self.filament_used / self.filament_total)

    @property
    def psu_device(self) -> PowerDevice:
        return self._psu_device

    @psu_device.setter
    def psu_device(self, psu_device: PowerDevice):
        self._psu_device = psu_device

    @property
    def light_device(self) -> PowerDevice:
        return self._light_device

    @light_device.setter
    def light_device(self, light_device: PowerDevice):
        self._light_device = light_device

    @property
    def connected(self) -> bool:
        return self._connected

    @connected.setter
    def connected(self, new_value: bool) -> None:
        self._connected = new_value
        self.printing = False
        self.paused = False
        self._reset_file_info()
        self._update_printer_objects()

    # Todo: save macros list until klippy restart
    @property
    def macros(self) -> List[str]:
        return self._get_marco_list()

    @property
    def macros_all(self) -> List[str]:
        return self._get_full_marco_list()

    @property
    def moonraker_host(self) -> str:
        return self._host

    @property
    def _headers(self):
        heads = {}
        if self._jwt_token:
            heads = {"Authorization": f"Bearer {self._jwt_token}"}
        elif self._api_token:
            heads = {"X-Api-Key": self._api_token}
        return heads

    @property
    def one_shot_token(self) -> str:
        if (not self._user and not self._jwt_token) and not self._api_token:
            return ""

        resp = requests.get(f"{self._host}/access/oneshot_token", headers=self._headers, timeout=15, verify=self._ssl_validate)
        if resp.ok:
            res = f"?token={orjson.loads(resp.text)['result']}"
        else:
            logger.error(resp.reason)
            res = ""
        return res

    def _update_printer_objects(self):
        resp = self.make_request("GET", "/printer/objects/list")
        if resp.ok:
            self._objects_list = orjson.loads(resp.text)["result"]["objects"]

    def _reset_file_info(self) -> None:
        self.printing_duration = 0.0
        self.printing_progress = 0.0
        self.printing_height = 0.0
        self._printing_filename = ""
        self.file_estimated_time = 0.0
        self.file_print_start_time = 0.0
        self.vsd_progress = 0.0

        self.filament_used = 0.0
        self.filament_total = 0.0
        self.filament_weight = 0.0
        self._thumbnail_path = ""

    @property
    def printing_filename(self) -> str:
        return self._printing_filename

    @printing_filename.setter
    def printing_filename(self, new_value: str):
        if not new_value:
            logger.info("'filename' has the same value as the current: %s", new_value)
            self._reset_file_info()
            return

        response = self.make_request("GET", f"/server/files/metadata?filename={urllib.parse.quote(new_value)}")
        # Todo: add response status check!
        if not response.ok:
            logger.warning("bad response for file request %s", response.reason)
        resp = orjson.loads(response.text)["result"]
        self._printing_filename = new_value
        self.file_estimated_time = resp["estimated_time"] if resp["estimated_time"] else 0.0
        self.file_print_start_time = resp["print_start_time"] if resp["print_start_time"] else time.time()
        self.filament_total = resp["filament_total"] if "filament_total" in resp else 0.0
        self.filament_weight = resp["filament_weight_total"] if "filament_weight_total" in resp else 0.0

        if "thumbnails" in resp and "filename" in resp:
            thumb = max(resp["thumbnails"], key=lambda el: el["size"])
            file_dir = resp["filename"].rpartition("/")[0]
            if file_dir:
                self._thumbnail_path = f'{file_dir}/{thumb["relative_path"]}'
            else:
                self._thumbnail_path = thumb["relative_path"]
        else:
            if "filename" not in resp:
                logger.error('"filename" field is not present in response: %s', resp)
            if "thumbnails" not in resp:
                logger.error('"thumbnails" field is not present in response: %s', resp)

    @property
    def printing_filename_with_time(self) -> str:
        return f"{self._printing_filename}_{datetime.fromtimestamp(self.file_print_start_time):%Y-%m-%d_%H-%M}"

    def _get_full_marco_list(self) -> List[str]:
        macro_lines = list(filter(lambda it: "gcode_macro" in it, self._objects_list))
        loaded_macros = list(map(lambda el: el.split(" ")[1].upper(), macro_lines))
        return loaded_macros

    def _get_marco_list(self) -> List[str]:
        return [key for key in self._get_full_marco_list() if key not in self._hidden_macros and (True if self._show_private_macros else not key.startswith("_"))]

    def _auth_moonraker(self) -> None:
        if not self._user or not self._passwd:
            return
        # TOdo: add try catch
        res = requests.post(f"{self._host}/access/login", json={"username": self._user, "password": self._passwd}, timeout=15, verify=self._ssl_validate)
        if res.ok:
            res_result = orjson.loads(res.text)["result"]
            self._jwt_token = res_result["token"]
            self._refresh_token = res_result["refresh_token"]
        else:
            logger.error(res.reason)

    def _refresh_moonraker_token(self) -> None:
        if not self._refresh_token:
            return
        res = requests.post(f"{self._host}/access/refresh_jwt", data=orjson.dumps({"refresh_token": self._refresh_token}), timeout=15, verify=self._ssl_validate)
        if res.ok:
            logger.debug("JWT token successfully refreshed")
            self._jwt_token = orjson.loads(res.text)["result"]["token"]
        else:
            logger.error("Failed to refresh token: %s", res.reason)

    def make_request(self, method, url_path, json=None, headers=None, files=None, timeout=30, stream=None) -> requests.Response:
        _headers = headers if headers else self._headers
        res = requests.request(method, f"{self._host}{url_path}", data=json if files else orjson.dumps(json), headers=_headers, files=files, timeout=timeout, stream=stream, verify=self._ssl_validate)
        if res.status_code == 401:  # Unauthorized
            logger.debug("JWT token expired, refreshing...")
            self._refresh_moonraker_token()
            res = requests.request(
                method, f"{self._host}{url_path}", data=json if files else orjson.dumps(json), headers=_headers, files=files, timeout=timeout, stream=stream, verify=self._ssl_validate
            )
        if not res.ok:
            logger.error(res.reason)
        return res

    def check_connection(self) -> str:
<<<<<<< HEAD
        try:
            response = self.make_request("GET", "/printer/info", timeout=3)
            return "" if response.ok else f"Connection failed. {response.reason}"
        except Exception as ex:
            logger.error(ex, exc_info=True)
            return "Connection failed."
=======
        connected = False
        retries = 0
        last_reason = ""
        while not connected and retries < 10:
            try:
                response = self.make_request("GET", "/printer/info", timeout=3)
                connected = response.ok

                if connected:
                    return ""
                else:
                    last_reason = response.reason
            except Exception as ex:
                logger.error(ex, exc_info=True)
            retries += 1
            time.sleep(1)
        return f"Connection failed. {last_reason}"
>>>>>>> e3a66ed3

    def update_sensor(self, name: str, value) -> None:
        if name not in self._sensors_dict:
            self._sensors_dict[name] = {}
        for key, val in self._SENSOR_PARAMS.items():
            if key in value:
                self._sensors_dict[name][key] = value[val]

    @staticmethod
    def _sensor_message(name: str, value) -> str:
        sens_name = re.sub(r"([A-Z]|\d|_)", r" \1", name).replace("_", "")
        message = ""

        if "power" in value:
            message = emoji.emojize(":hotsprings: ", language="alias")
        elif "speed" in value:
            message = emoji.emojize(":tornado: ", language="alias")
        elif "temperature" in value:
            message = emoji.emojize(":thermometer: ", language="alias")

        message += f"{sens_name.title()}:"

        if "temperature" in value:
            message += f" {round(value['temperature'])} \N{DEGREE SIGN}C"
        if "target" in value and value["target"] > 0.0 and abs(value["target"] - value["temperature"]) > 2:
            message += emoji.emojize(" :arrow_right: ", language="alias") + f"{round(value['target'])} \N{DEGREE SIGN}C"
        if "power" in value and value["power"] > 0.0:
            message += emoji.emojize(" :fire:", language="alias")
        if "speed" in value:
            message += f" {round(value['speed'] * 100)}%"
        if "rpm" in value and value["rpm"] is not None:
            message += f" {round(value['rpm'])} RPM"

        return message

    def update_power_device(self, name: str, value) -> None:
        if name not in self._power_devices:
            self._power_devices[name] = {}
        for key, val in self._POWER_DEVICE_PARAMS.items():
            if key in value:
                self._power_devices[name][key] = value[val]

    @staticmethod
    def _device_message(name: str, value, emoji_symbol: str = ":vertical_traffic_light:") -> str:
        message = emoji.emojize(f" {emoji_symbol} ", language="alias") + f"{name}: "
        if "status" in value:
            message += f" {value['status']} "
        if "locked_while_printing" in value and value["locked_while_printing"] == "True":
            message += emoji.emojize(" :lock: ", language="alias")
        if message:
            message += "\n"
        return message

    def _get_sensors_message(self) -> str:
        return "\n".join([self._sensor_message(n, v) for n, v in self._sensors_dict.items()]) + "\n"

    def _get_power_devices_mess(self) -> str:
        message = ""
        for name, value in self._power_devices.items():
            if name in self._devices_list:
                if name == self._light_device.name:
                    message += self._device_message(name, value, ":flashlight:")
                elif name == self._psu_device.name:
                    message += self._device_message(name, value, ":electric_plug:")
                else:
                    message += self._device_message(name, value)
        return message

    def execute_command(self, *command) -> None:
        self.make_request("POST", "/api/printer/command", json={"commands": list(map(lambda el: f"{el}", command))})

    def execute_gcode_script(self, gcode: str) -> None:
        self.make_request("GET", f"/printer/gcode/script?script={gcode}")

    def _get_eta(self) -> timedelta:
        if self._eta_source == "slicer":
            eta = int(self.file_estimated_time - self.printing_duration)
        elif self.vsd_progress > 0.0:  # eta by file
            eta = int(self.printing_duration / self.vsd_progress - self.printing_duration)
        else:
            eta = int(self.file_estimated_time)
        eta = max(eta, 0)
        return timedelta(seconds=eta)

    def _populate_with_thumb(self, thumb_path: str, message: str) -> Tuple[str, BytesIO]:
        if not thumb_path:
            img = Image.open("../imgs/nopreview.png").convert("RGB")
            logger.warning("Empty thumbnail_path")
        else:
            response = self.make_request("GET", f"/server/files/gcodes/{urllib.parse.quote(thumb_path)}", stream=True)
            if response.ok:
                response.raw.decode_content = True
                img = Image.open(response.raw).convert("RGB")
            else:
                logger.error("Thumbnail download failed for %s \n\n%s", thumb_path, response.reason)
                img = Image.open("../imgs/nopreview.png").convert("RGB")

        bio = BytesIO()
        bio.name = f"{self.printing_filename}.webp"
        img.save(bio, "JPEG", quality=95, subsampling=0, optimize=True)
        bio.seek(0)
        img.close()
        return message, bio

    def get_file_info(self, message: str = "") -> Tuple[str, BytesIO]:
        message = self.get_print_stats(message)
        return self._populate_with_thumb(self._thumbnail_path, message)

    def _get_printing_file_info(self, message_pre: str = "") -> str:
        message = f"Printing: {self.printing_filename} \n" if not message_pre else f"{message_pre}: {self.printing_filename} \n"
        if "progress" in self._message_parts:
            message += f"Progress {round(self.printing_progress * 100, 0)}%"
        if "height" in self._message_parts:
            message += f", height: {round(self.printing_height, 2)}mm\n" if self.printing_height > 0.0 else "\n"
        if self.filament_total > 0.0:
            if "filament_length" in self._message_parts:
                message += f"Filament: {round(self.filament_used / 1000, 2)}m / {round(self.filament_total / 1000, 2)}m"
            if self.filament_weight > 0.0 and "filament_weight" in self._message_parts:
                message += f", weight: {round(self._filament_weight_used(), 2)}/{self.filament_weight}g"
            message += "\n"
        if "print_duration" in self._message_parts:
            message += f"Printing for {timedelta(seconds=round(self.printing_duration))}\n"

        eta = self._get_eta()
        if "eta" in self._message_parts:
            message += f"Estimated time left: {eta}\n"
        if "finish_time" in self._message_parts:
            message += f"Finish at {datetime.now() + eta:%Y-%m-%d %H:%M}\n"

        return message

    def get_print_stats(self, message_pre: str = "") -> str:
        return self._get_printing_file_info(message_pre) + self._get_sensors_message() + self._get_power_devices_mess()

    def get_status(self) -> str:
        resp = orjson.loads(self.make_request("GET", "/printer/objects/query?webhooks&print_stats&display_status").text)["result"]["status"]
        print_stats = resp["print_stats"]
        message = ""

        if print_stats["state"] == "printing":
            if not self.printing_filename:
                self.printing_filename = print_stats["filename"]
        elif print_stats["state"] == "paused":
            message += "Printing paused\n"
        elif print_stats["state"] == "complete":
            message += "Printing complete\n"
        elif print_stats["state"] == "standby":
            message += "Printer standby\n"
        elif print_stats["state"] == "error":
            message += "Printing error\n"
            if "message" in print_stats and print_stats["message"]:
                message += f"{print_stats['message']}\n"

        message += "\n"
        if self.printing_filename:
            message += self._get_printing_file_info()

        message += self._get_sensors_message()
        message += self._get_power_devices_mess()

        return message

    def get_file_info_by_name(self, filename: str, message: str) -> Tuple[str, BytesIO]:
        resp = orjson.loads(self.make_request("GET", f"/server/files/metadata?filename={urllib.parse.quote(filename)}").text)["result"]
        message += "\n"
        if "filament_total" in resp and resp["filament_total"] > 0.0:
            message += f"Filament: {round(resp['filament_total'] / 1000, 2)}m"
            if "filament_weight_total" in resp and resp["filament_weight_total"] > 0.0:
                message += f", weight: {resp['filament_weight_total']}g"
        if "estimated_time" in resp and resp["estimated_time"] > 0.0:
            message += f"\nEstimated printing time: {timedelta(seconds=resp['estimated_time'])}"

        thumb_path = ""
        if "thumbnails" in resp:
            thumb = max(resp["thumbnails"], key=lambda el: el["size"])
            if "relative_path" in thumb and "filename" in resp:
                file_dir = resp["filename"].rpartition("/")[0]
                if file_dir:
                    thumb_path = file_dir + "/"
                thumb_path += thumb["relative_path"]
            else:
                logger.error("Thumbnail relative_path and filename not found in %s", resp)

        return self._populate_with_thumb(thumb_path, message)

    def get_gcode_files(self):
        response = self.make_request("GET", "/server/files/list?root=gcodes")
        files = sorted(orjson.loads(response.text)["result"], key=lambda item: item["modified"], reverse=True)
        return files

    def upload_gcode_file(self, file: BytesIO, upload_path: str) -> bool:
        return self.make_request("POST", "/server/files/upload", files={"file": file, "root": "gcodes", "path": upload_path}).ok

    def start_printing_file(self, filename: str) -> bool:
        return self.make_request("POST", f"/printer/print/start?filename={urllib.parse.quote(filename)}").ok

    def stop_all(self) -> None:
        self._reset_file_info()

    def get_versions_info(self, bot_only: bool = False) -> str:
        response = self.make_request("GET", "/machine/update/status?refresh=false")
        if not response.ok:
            logger.warning(response.reason)
            return ""
        version_info = orjson.loads(response.text)["result"]["version_info"]
        version_message = ""
        for comp, inf in version_info.items():
            if comp == "system":
                continue
            if bot_only and comp != "moonraker-telegram-bot":
                continue
            if "full_version_string" in inf:
                version_message += f"{comp}: {inf['full_version_string']}\n"
            else:
                version_message += f"{comp}: {inf['version']}\n"
        if version_message:
            version_message += "\n"
        return version_message

    def add_bot_announcements_feed(self):
        res = self.make_request("POST", "/server/announcements/feed?name=moonraker-telegram-bot")
        if not res.ok:
            logger.warning("Failed adding announcements bot feed.\n\n%s", res.reason)

    # moonraker databse section
    def get_param_from_db(self, param_name: str):
        res = self.make_request("GET", f"/server/database/item?namespace={self._dbname}&key={param_name}")
        if res.ok:
            return orjson.loads(res.text)["result"]["value"]
        else:
            logger.error("Failed getting %s from %s \n\n%s", param_name, self._dbname, res.reason)
            # Fixme: return default value? check for 404!
            return None

    def save_param_to_db(self, param_name: str, value) -> None:
        data = {"namespace": self._dbname, "key": param_name, "value": value}
        res = self.make_request("POST", "/server/database/item", json=data)
        if not res.ok:
            logger.error("Failed saving %s to %s \n\n%s", param_name, self._dbname, res.reason)

    def delete_param_from_db(self, param_name: str) -> None:
        res = self.make_request("DELETE", f"/server/database/item?namespace={self._dbname}&key={param_name}")
        if not res.ok:
            logger.error("Failed getting %s from %s \n\n%s", param_name, self._dbname, res.reason)

    # macro data section
    def save_data_to_marco(self, lapse_size: int, filename: str, path: str) -> None:
        full_macro_list = self._get_full_marco_list()
        if self._DATA_MACRO in full_macro_list:
            self.execute_gcode_script(f"SET_GCODE_VARIABLE MACRO=bot_data VARIABLE=lapse_video_size VALUE={lapse_size}")
            self.execute_gcode_script(f"SET_GCODE_VARIABLE MACRO=bot_data VARIABLE=lapse_filename VALUE='\"{filename}\"'")
            self.execute_gcode_script(f"SET_GCODE_VARIABLE MACRO=bot_data VARIABLE=lapse_path VALUE='\"{path}\"'")

        else:
            logger.error("Marco %s not defined", self._DATA_MACRO)<|MERGE_RESOLUTION|>--- conflicted
+++ resolved
@@ -316,14 +316,6 @@
         return res
 
     def check_connection(self) -> str:
-<<<<<<< HEAD
-        try:
-            response = self.make_request("GET", "/printer/info", timeout=3)
-            return "" if response.ok else f"Connection failed. {response.reason}"
-        except Exception as ex:
-            logger.error(ex, exc_info=True)
-            return "Connection failed."
-=======
         connected = False
         retries = 0
         last_reason = ""
@@ -341,7 +333,6 @@
             retries += 1
             time.sleep(1)
         return f"Connection failed. {last_reason}"
->>>>>>> e3a66ed3
 
     def update_sensor(self, name: str, value) -> None:
         if name not in self._sensors_dict:
